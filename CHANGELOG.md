<<<<<<< HEAD
# 0.17.6-beta
- [#756] 0.17.5-beta updates to libzcashlc 0.2.0 when it shouldn't

Updated checkpoints to the ones present in 0.18.0-beta
=======
# Unreleased

## File system backed block cache

File system based block cache. Compact blocks will now be stored
on the file system. Caller must provide a `URL` pointing to the 
filesystem root directory where the fsBlock cache is. this directory
is expected to contain a `/blocks` sub-directory with the blocks stored
in the convened filename format `{height}-{hash}-compactblock`. This directory
must be granted both read and write permissions.

the file system cache will have a "bookkeeping" database that the rust
welding layer will use to know the state of the cache and locate the 
cached compact blocks. This directory can be deleted provided that the
Compactblock processor or Synchronizer are not running. Upon deletion 
caller is responsible for initializing these objects for the cache to 
be created. 

Implementation notes: Users of the SDK will know the path they will 
provide but must assume no behavior whatsoever or rely on the cached 
information in any way, since it is an internal state of the SDK. 
Maintainers might provide no support for problems related to speculative
use of the file system cache. If you consider your application needs any
other information than the one available through public APIs, please 
file the corresponding feature request.

### Added

- `Synchronizer.shieldFunds(spendingKey:memo:shieldingThreshold)` shieldingThreshold
was added allowing wallets to manage their own shielding policies.
    
### Removed
- `InitializerError.cacheDbMigrationFailed`

### Deprecations
CacheDb references that were deprecated instead of **deleted** are pointing out
that they should be useful for you to migrate from using cacheDb.

- `ResourceProvider.cacheDbURL` deprecated but left for one release cycle for clients 
to move away from cacheDb.

- `NetworkConstants.defaultCacheDbName` deprecated but left for one release cycle for clients 
to move away from cacheDb.

## Other Issues Fixed by this PR:

- [#587] ShieldFundsTests:
 - https://github.com/zcash/ZcashLightClientKit/issues/720
 - https://github.com/zcash/ZcashLightClientKit/issues/587
 - https://github.com/zcash/ZcashLightClientKit/issues/667

- [#443] Delete blocks from cache after processing them
    Closes https://github.com/zcash/ZcashLightClientKit/issues/443
- [#754] adopt name change in libzashlc package that fixes a deprecation in SPM
    Closes https://github.com/zcash/ZcashLightClientKit/issues/754

# 0.18.0-beta

## Farewell Cocoapods.
- [#612] Remove Support for Cocoapods (#706)

It wouldn't have been possible to release an SDK without you, pal.

We are moving away from Cocoapods since our main dependencies, SwiftGRPC
and SWIFT-NIO are. We don't have much of a choice. 

We've been communicating this for a long time. Although, if you really need Cocoapods,
please let us know by opening an issue in our repo and we'll talk about it.


## New Checkpoints 
Checkpoints 

Mainnet
````
Sources/ZcashLightClientKit/Resources/checkpoints/mainnet/1937500.json
Sources/ZcashLightClientKit/Resources/checkpoints/mainnet/1940000.json
Sources/ZcashLightClientKit/Resources/checkpoints/mainnet/1942500.json
Sources/ZcashLightClientKit/Resources/checkpoints/mainnet/1945000.json
Sources/ZcashLightClientKit/Resources/checkpoints/mainnet/1947500.json
Sources/ZcashLightClientKit/Resources/checkpoints/mainnet/1950000.json
Sources/ZcashLightClientKit/Resources/checkpoints/mainnet/1952500.json
Sources/ZcashLightClientKit/Resources/checkpoints/mainnet/1955000.json
Sources/ZcashLightClientKit/Resources/checkpoints/mainnet/1957500.json
Sources/ZcashLightClientKit/Resources/checkpoints/mainnet/1960000.json
Sources/ZcashLightClientKit/Resources/checkpoints/mainnet/1962500.json
````

Testnet
````
Sources/ZcashLightClientKit/Resources/checkpoints/testnet/2180000.json
Sources/ZcashLightClientKit/Resources/checkpoints/testnet/2190000.json
Sources/ZcashLightClientKit/Resources/checkpoints/testnet/2200000.json
````

## Bugfixes

- [#645] Default rewind after ReOrg is 20 blocks when it should be 10
    This fixes an issue where the default reorg was 20 blocks rewind instead of 10. The
reorg count was incremented before calling the rewind height computing function.

## Use Librustzcash database views to query and represent transactions
 
- [#556] Change data structures which represent transactions.

    These data types are gone: `Transaction`, `TransactionEntity`, `ConfirmedTransaction`, 
`ConfirmedTransactionEntity`. And these data types were added: `ZcashTransaction.Overview`, 
`ZcashTransaction.Received`, `ZcashTransaction.Sent`. 

    New data structures are very similar to the old ones. Although there many breaking changes.
The APIs of the `SDKSynchronizer` remain unchanged in their behavior. They return different 
data types. **When adopting this change, you should check which data types are used by methods 
of the `SDKSynchronizer` in your code and change them accordingly.**

    New transaction structures no longer have a `memo` property. This responds to the fact that 
Zcash transactions can have either none or multiple memos. To get memos for the transaction 
the `SDKSynchronizer` has now new methods to fetch those:
    - `func getMemos(for transaction: ZcashTransaction.Overview) throws -> [Memo]`, 
    - `func getMemos(for receivedTransaction: ZcashTransaction.Received) throws -> [Memo]`
    - `func getMemos(for sentTransaction: ZcashTransaction.Sent) throws -> [Memo]`
    
## CompactBlockProcessor is now internal
- [#671] Make CompactBlockProcessor Internal.

    The CompactBlockProcessor is no longer a public class/API. Any direct access will
end up as a compiler error. Recommended way how to handle things is via `SDKSynchronizer`
from now on. The Demo app has been updated accordingly as well.

## We've changed how we download and scan blocks. Status reporting has changed.

- [#657] Change how blocks are downloaded and scanned. 

    In previous versions, the SDK first downloaded all the blocks and then it
scanned all the blocks. This approach requires a lot of disk space. The SDK now 
behaves differently. It downloads a batch of blocks (100 by default), scans those, and
removes those blocks from the disk. And repeats this until all the blocks are processed.

    `SyncStatus` was changed. `.downloading`, `.validating`, and `.scanning` symbols
were removed. And the `.scanning` symbol was added. The removed phases of the sync 
process are now reported as one phase. 

    Notifications were also changed similarly. These notifications were
removed: `SDKSynchronizerDownloading`, `SDKSyncronizerValidating`, and `SDKSyncronizerScanning`.
And the `SDKSynchronizerSyncing` notification was added. The added notification replaces
the removed notifications.
        
## New Wipe Method to delete wallet information. Use with care. 
- [#677] Add support for wallet wipe into SDK. Add new method `Synchronizer.wipe()`. 

## Benchmarking APIs: A primer
- [#663] Foundations for the benchmarking/performance testing in the SDK. 

    This change presents 2 building blocks for the future automated tests, consisting
of a new SDKMetrics interface to control flow of the data in the SDK and 
new performance (unit) test measuring synchronization of 100 mainnet blocks. 

>>>>>>> 64a85bf3
# 0.17.5-beta

Update checkpoints 

Mainnet

````
Sources/ZcashLightClientKit/Resources/checkpoints/mainnet/1912500.json
Sources/ZcashLightClientKit/Resources/checkpoints/mainnet/1915000.json
Sources/ZcashLightClientKit/Resources/checkpoints/mainnet/1917500.json
Sources/ZcashLightClientKit/Resources/checkpoints/mainnet/1920000.json
Sources/ZcashLightClientKit/Resources/checkpoints/mainnet/1922500.json
Sources/ZcashLightClientKit/Resources/checkpoints/mainnet/1925000.json
Sources/ZcashLightClientKit/Resources/checkpoints/mainnet/1927500.json
Sources/ZcashLightClientKit/Resources/checkpoints/mainnet/1930000.json
Sources/ZcashLightClientKit/Resources/checkpoints/mainnet/1932500.json
Sources/ZcashLightClientKit/Resources/checkpoints/mainnet/1935000.json
````

Tesnet
````
Sources/ZcashLightClientKit/Resources/checkpoints/testnet/2150000.json
Sources/ZcashLightClientKit/Resources/checkpoints/testnet/2160000.json
Sources/ZcashLightClientKit/Resources/checkpoints/testnet/2170000.json
````

# 0.17.4-beta
- [#665] Fix testShieldFunds() `get_transparent_balance` error
updates `libzcashlc` to `0.1.1` to fix an error where getting a 
transparent balance on an empty database would fail.
# 0.17.3-beta
- [#646] SDK sync process resumes to previously saved block height
This change adds an internal storage test on UserDefaults that tells the 
SDK where sync was left off when cancelled whatever the reason for it
to restart on a later attempt. This fixes some issues around syncing
long block ranges in several attempts not enhancing the right transactions
because the enhancing phase would only consider the last range scanned.
This only fixes the situation where rewinding the SDK would cause the 
whole database to be cleared instead and syncing to be restarted from 
scratch (issue [#660]).

- commit `3b7202c` Fix `testShieldFunds()` dataset loading issue. (#659)
New Checkpoints

Mainnet
````
Sources/ZcashLightClientKit/Resources/checkpoints/mainnet/1897500.json
Sources/ZcashLightClientKit/Resources/checkpoints/mainnet/1900000.json
Sources/ZcashLightClientKit/Resources/checkpoints/mainnet/1902500.json
Sources/ZcashLightClientKit/Resources/checkpoints/mainnet/1905000.json
Sources/ZcashLightClientKit/Resources/checkpoints/mainnet/1907500.json
Sources/ZcashLightClientKit/Resources/checkpoints/mainnet/1910000.json
````

Testnet
````
Sources/ZcashLightClientKit/Resources/checkpoints/testnet/2140000.json
````


New Checkpoint for `testShieldFunds()`
```
Sources/ZcashLightClientKit/Resources/checkpoints/mainnet/1631000.json
```

# 0.17.2-beta
- [#660] Fix the situation when any rewind causes full rescan

# 0.17.1-beta
- [#651] Change the rewind behavior. Now if the rewind is used while the sync process is in progress then an exception is thrown.
- [#616] Download Stream generates too many updates on the main thread
> **WARNING**: Notifications from SDK are no longer delivered on main thread.

- [#585] Fix RewindRescanTests (#656)
- Cleanup warnings (#655)
- [#637] Make sapling parameter download part of processing blocks (#650)
- [#631] Verify SHA1 correctness of Sapling files after downloading (#643)
- Add benchmarking info to SyncBlocksViewController (#649)
- [#639] Provide an API to estimate TextMemo length limit correctly (#640)
- [#597] Bump up SQLite Swift to 0.14.1 (#638)
- [#488] Delete cache db when sync ends

- Added Checkpoints

Mainnet 
````
Sources/ZcashLightClientKit/Resources/checkpoints/mainnet/1882500.json
Sources/ZcashLightClientKit/Resources/checkpoints/mainnet/1885000.json
Sources/ZcashLightClientKit/Resources/checkpoints/mainnet/1887500.json
Sources/ZcashLightClientKit/Resources/checkpoints/mainnet/1890000.json
Sources/ZcashLightClientKit/Resources/checkpoints/mainnet/1892500.json
Sources/ZcashLightClientKit/Resources/checkpoints/mainnet/1895000.json
````

Testnet
````
Sources/ZcashLightClientKit/Resources/checkpoints/testnet/2120000.json
Sources/ZcashLightClientKit/Resources/checkpoints/testnet/2130000.json
````

# Summary of 0.17.0-beta

- [#321] Validate UA
- [#384] Adopt Type Safe Memos in the FFI and SDK
- [#355] Update lib.rs to lastest librustzcash master
- [#373] Demo App shows ZEC balances in scientific notation
- [#380] One of the initAccountsTable() is dead code (except for tests) 
- [#374] XCTest don't load Resources from the module's bundle
- [#375] User can't go twice in a row to SendFundsViewController
- [#490] Rebase long dated PRs on top of the feature branches
- [#510] Change references of Shielded address to Sapling Address
- [#511] Derivation functions should only return a single resul
- [#512] Remove derivation of t-address from pubkey
- [#520] Use UA Test Vector for Recipient Test
- [#544] Change Demo App to use USK and new rolling addresses
- [#602] Improve error logging for InitializerError and RustWeldingError
- [#579] Fix database lock
- [#595] Update Travis to use Xcode 14
- [#592] Fix various tests and deleted some that are not useful anymore
- [#523] Make a CompactBlockProcessor an Actor
- [#593] Fix testSmallDownloadAsync test
- [#577] Fix: reduce batch size when reaching increased load part of the chain
- [#575] make Memo and MemoBytes parameters nullable so they can be omitted 
when sending to transparent receivers.
- commit `1979e41` Fix pre populated Db to have transactions from darksidewalletd seed
- commit `a483537` Ensure that the persisted test database has had migrations applied.
- commit `1273d30` Clarify & make regular how migrations are applied.
- commit `78856c6` Fix: successive launches of the application fail because the closed range of the migrations to apply would be invalid (lower range > that upper range)
- commit `7847a71` Fix incorrect encoding of optional strings in PendingTransaction.
- commit `789cf01` Add Fee field to Transaction, ConfirmedTransaction, ReceivedTransactions and Pen dingTransactions. Update Notes DAOs with new fields
- commit `849083f` Fix UInt32 conversions to SQL in PendingTransactionDao
- commit `fae15ce` Fix sent_notes.to_address column reference.
- commit `23f1f5d` Merge pull request #562 from zcash/fix_UnifiedTypecodesTests
- commit `30a9c06` Replace `db.run` with `db.execute` to fix migration issues
- commit `0fbf90d` Add migration to re-create pending_transactions table with nullable columns.
- commit `36932a2` Use PendingTransactionEntity.internalAccount for shielding.
- commit `f5d7aa0` Modify PendingTransactionEntity to be able to represent internal shielding tx.
- [#561] Fix unified typecodes tests
- [#530] Implement ability to extract available typecodes from UA

- Added Checkpoints

Mainnet 
````
Sources/ZcashLightClientKit/Resources/checkpoints/mainnet/1872500.json
Sources/ZcashLightClientKit/Resources/checkpoints/mainnet/1875000.json
Sources/ZcashLightClientKit/Resources/checkpoints/mainnet/1877500.json
Sources/ZcashLightClientKit/Resources/checkpoints/mainnet/1880000.json
````

Testnet
````
Sources/ZcashLightClientKit/Resources/checkpoints/testnet/2110000.json
````

# 0.17.0-beta.rc1
- Added Checkpoints

Mainnet
````
Sources/ZcashLightClientKit/Resources/checkpoints/mainnet/1852500.json
Sources/ZcashLightClientKit/Resources/checkpoints/mainnet/1855000.json
Sources/ZcashLightClientKit/Resources/checkpoints/mainnet/1857500.json
Sources/ZcashLightClientKit/Resources/checkpoints/mainnet/1860000.json
Sources/ZcashLightClientKit/Resources/checkpoints/mainnet/1862500.json
Sources/ZcashLightClientKit/Resources/checkpoints/mainnet/1865000.json
Sources/ZcashLightClientKit/Resources/checkpoints/mainnet/1867500.json
Sources/ZcashLightClientKit/Resources/checkpoints/mainnet/1870000.json
````
Testnet
````
Sources/ZcashLightClientKit/Resources/checkpoints/testnet/2020000.json
Sources/ZcashLightClientKit/Resources/checkpoints/testnet/2030000.json
Sources/ZcashLightClientKit/Resources/checkpoints/testnet/2040000.json
Sources/ZcashLightClientKit/Resources/checkpoints/testnet/2050000.json
Sources/ZcashLightClientKit/Resources/checkpoints/testnet/2060000.json
Sources/ZcashLightClientKit/Resources/checkpoints/testnet/2070000.json
Sources/ZcashLightClientKit/Resources/checkpoints/testnet/2080000.json
Sources/ZcashLightClientKit/Resources/checkpoints/testnet/2090000.json
Sources/ZcashLightClientKit/Resources/checkpoints/testnet/2100000.json
````

# 0.17.0-alpha.5
- point to libzcashlc 0.1.0-beta.3. This fixes an issue spending change notes 
# 0.17.0-alpha.4
- point to libzcashlc 0.1.0-beta.2

# 0.17.0-alpha.3
- [#602] Improve error logging for InitializerError and RustWeldingError

# 0.17.0-alpha.2
- [#579] Fix database lock
- [#592] Fix various tests and deleted some that are not useful anymore
- [#581] getTransparentBalanceForAccount error not handled

# 0.17.0-alpha.1
See MIGRATING.md

# 0.16-13-beta
- [#597] SDK does not build with SQLite 0.14
# 0.16.12-beta
Checkpoints added:
Mainnet
````
Sources/ZcashLightClientKit/Resources/checkpoints/mainnet/1832500.json
Sources/ZcashLightClientKit/Resources/checkpoints/mainnet/1835000.json
Sources/ZcashLightClientKit/Resources/checkpoints/mainnet/1837500.json
Sources/ZcashLightClientKit/Resources/checkpoints/mainnet/1840000.json
Sources/ZcashLightClientKit/Resources/checkpoints/mainnet/1842500.json
Sources/ZcashLightClientKit/Resources/checkpoints/mainnet/1845000.json
Sources/ZcashLightClientKit/Resources/checkpoints/mainnet/1847500.json
Sources/ZcashLightClientKit/Resources/checkpoints/mainnet/1850000.json
````        
# 0.16.11-beta
Checkpoints added:
Mainnet
````
Sources/ZcashLightClientKit/Resources/checkpoints/mainnet/1812500.json
Sources/ZcashLightClientKit/Resources/checkpoints/mainnet/1815000.json
Sources/ZcashLightClientKit/Resources/checkpoints/mainnet/1817500.json
Sources/ZcashLightClientKit/Resources/checkpoints/mainnet/1820000.json
Sources/ZcashLightClientKit/Resources/checkpoints/mainnet/1822500.json
Sources/ZcashLightClientKit/Resources/checkpoints/mainnet/1825000.json
Sources/ZcashLightClientKit/Resources/checkpoints/mainnet/1827500.json
Sources/ZcashLightClientKit/Resources/checkpoints/mainnet/1830000.json
````
# 0.16.10-beta
- [#532] [0.16.x-beta] Download does not stop correctly

Issue Reported:

When the synchronizer is stopped, the processor does not cancel
the download correctly. Then when attempting to resume sync, the
synchronizer is not on `.stopped` and can't be resumed

this doesn't appear to happen in `master` branch that uses
structured concurrency for operations.

Fix:
This commit makes sure that the download streamer checks cancelation
before processing any block, or getting called back to report progress

Checkpoints added:
Mainnet
````
Sources/ZcashLightClientKit/Resources/checkpoints/mainnet/1807500.json
Sources/ZcashLightClientKit/Resources/checkpoints/mainnet/1810000.json
````

# 0.16.9-beta
Checkpoints added:
Mainnet
````
Sources/ZcashLightClientKit/Resources/checkpoints/mainnet/1787500.json
Sources/ZcashLightClientKit/Resources/checkpoints/mainnet/1790000.json
Sources/ZcashLightClientKit/Resources/checkpoints/mainnet/1792500.json
Sources/ZcashLightClientKit/Resources/checkpoints/mainnet/1795000.json
Sources/ZcashLightClientKit/Resources/checkpoints/mainnet/1797500.json
Sources/ZcashLightClientKit/Resources/checkpoints/mainnet/1800000.json
Sources/ZcashLightClientKit/Resources/checkpoints/mainnet/1802500.json
Sources/ZcashLightClientKit/Resources/checkpoints/mainnet/1805000.json
````
# 0.16.8-beta
Checkpoints added:
Mainnet
````
Sources/ZcashLightClientKit/Resources/checkpoints/mainnet/1775000.json
Sources/ZcashLightClientKit/Resources/checkpoints/mainnet/1777500.json
Sources/ZcashLightClientKit/Resources/checkpoints/mainnet/1780000.json
Sources/ZcashLightClientKit/Resources/checkpoints/mainnet/1782500.json
Sources/ZcashLightClientKit/Resources/checkpoints/mainnet/1785000.json
````

Testnet
````
Sources/ZcashLightClientKit/Resources/checkpoints/testnet/2000000.json
Sources/ZcashLightClientKit/Resources/checkpoints/testnet/2010000.json
````

# 0.16.7-beta
- [#455] revert queue priority downgrade changes from [#435] (#456)
    
This reverts queue priority changes from commit `a5d0e447748257d2af5c9101391dd05a5ce929a2` since we detected it might prevent downloads to be scheduled in a timely fashion

Checkpoints added:
Mainnet
```
Sources/ZcashLightClientKit/Resources/checkpoints/mainnet/1757500.json
Sources/ZcashLightClientKit/Resources/checkpoints/mainnet/1760000.json
Sources/ZcashLightClientKit/Resources/checkpoints/mainnet/1762500.json
Sources/ZcashLightClientKit/Resources/checkpoints/mainnet/1765000.json
Sources/ZcashLightClientKit/Resources/checkpoints/mainnet/1767500.json
Sources/ZcashLightClientKit/Resources/checkpoints/mainnet/1770000.json
Sources/ZcashLightClientKit/Resources/checkpoints/mainnet/1772500.json
```

Testnet
```
Sources/ZcashLightClientKit/Resources/checkpoints/testnet/1980000.json
Sources/ZcashLightClientKit/Resources/checkpoints/testnet/1990000.json
```

# 0.16.6-beta
- There's a problem with 0.16.5-beta hash. Re-releasing 
# 0.16.5-beta
- [#449] Use CompactBlock Streamer download instead of batch downloads (#451)
This increases the speed of downloads significantly while reducing the memory footprint.
- [#435] thread sanitizer issues (#448)
Issues related to Thread Sanitizer warnings

Also new Checkpoint for 1755000 on mainnet
# 0.16.4-beta
- [#444] Syncing Restarts to zero when the wallet is wiped and synced from zero in one go. (#445)
- [#440] Split constants for Download Batches and Scanning Batches (#441)
This change was done to aleviate memory load when downloading large blocks.
Default download batch constant is deprecated in favor of `DefaultDownloadBatch` and 
`DefaultScanningBatch`
# 0.16.3-beta
 - [#436] Add checkpoint with a lower interval on mainnet (#437)
 This adds checkpoint at a 2500 block interval to help reduce scan times
 on new wallets
# 0.16.2-beta
- [#418] "Swift.EncodingError.InvalidValue Encoding an Int64 is not supported" (#430)
This fixes Cocoapods clients pointing to SQLite 0.12.2 instead of using 0.13
the former does not support custom encoding of Int64 and makes Zatoshi break

- [#428] make some helpers publicly accessible (#429)
# 0.16.1-beta
- [#422] Make Zatoshi extensions of `NSDecimalNumber` public (#423)
- [#419] Fix Unavailable Transport 14 when attempting to sync (#426)
 this changes timeout settings and Keepalive changes. 
 Recommended settings for lightwalletd.com are 60000ms singleCallTimeout
 on `LightWalletEndpoint`
 
- [#416] Update GRPC to 1.8.2 (#421)
# 0.16.0-beta
This version changes the way wallet birthdays are handled.
`WalletBirthday' struct is not longer public and has been renamed
to `Checkpoint`. 

`SynchronizerError` has a default `LocalizedError` compliance to 
help debug errors and display them to the user. This is a workaround
to get rid of cryptic errors that are being reported to maintainers and 
are subject to change in future versions.

- [#392] Synchronizer error 8. when syncing. (#413)
- [#398] Make WalletBirthday an internal type (#414)
- [#411] add Fresh checkpoints for release 0.16.0-beta (#412)
- [#406] some BirthdayTests fail for MacOS target (#410)
- [#404] Configure GRPC KeepAlive according to docs (#409)
# 0.15.1-beta (hotfix)
- [#432] create 0.15.1-beta with SQLite 0.13 
this build is a hotfix for cocoapods. which has the wront SQLite dependency
It moves it from 0.12.2 to 0.13


# 0.15.0-beta
** IMPORTANT ** This version no longer supports iOS 12
We've made a decision to make iOS 13 the minimum deployment target
in order to adopt and support Structured Concurrency and other important features
of the Swift language like Combine. 

- [#363] bump iOS minimum deployment target to iOS 13.0 (#407)
- [#381] Move Zatoshi and Amount Types to the SDK (#396)
This deprecates many methods on `SDKSynchronizer` using Zatoshi for amounts
instead of `Int64`. This exposes number formatters that conveniently provide
decimal conversion from `Zatoshi` to "human-readable" ZEC decimal numbers.

- [#397] Checkpoint format that supports NU5 TreeStates (#399)
`WalletBirthday` now have both `saplingTree` and `orchardTree` values. The
latter being Optional for checkpoints prior to Orchard activation height.

- [#401] DecodingError when refreshing pending transactions (#402)
- [#394] Update swift-grpc to 1.8.0 (#395)

other changes: renamed changelog.md to CHANGELOG.md
# 0.14.0-beta
- [#388] Integrate libzcashlc 0.0.3 to support v5 transaction parsing on NU5 activation
# 0.13.1-beta
- [#326] Load Checkpoint files from bundle.
This is great news! now checkpoints are loaded from files on the bundle instead of
hardcoding them on source files. This will make updates easier, less error prone,
and mostly automatable. 

- PR #356 Adds a caveat to SPM / Xcode integration in Readme
- [#367] Darksidewalletd for testing `shield_funds` 
- [#351] Write a Commit message Section for CONTRIBUTING.md
# 0.13.0-beta.2
- [Enhancement] Fix: make BlockProgress `.nullProgress` static property public for ECC Reference Wallet CombineSynchonizer 
# 0.13.0-beta.1
- [Enhancement] PR #338. Rust-less build. Check for new documentation on how to benefit from this huge change
- [Enhancement] Swift Package Manager Support!

# 0.12.0-beta.6
- [Enhancement] Fresh checkpoints

# 0.12.0-beta.5
- FIX fixes to Apple Silicon M1 builds

# 0.12.0-beta.4
- Fix: add parameter to ensure 10 confs when shielding.

# 0.12.0-beta.2
- [Fix] Issue #293 MaxAttemptsReached error surfaces when it's actually dismissable and the wallet is working fine
- [Enhancement] Add test to verify that a checksum invalid t-address fails to validate.

# 0.12.0-alpha.11
* [Enhancement] Network Agnostic build

#  0.12.0-alpha.10
* Fix: UNIQUE Constraint bug when coming from background. fixed and logged warning to keep investigating
* [New] latestScannedHeight added to SDKSynchronizer

# 0.12.0-alpha.9 
* CompactBlockProcessor states don't propagate correctly

# 0.12.0-alpha.8
* target height reporting enhancements

# 0.12.0-alpha.7
* improve status publishing for SDKSynchronizer
* [FIX] missingStartHeight error when scanning from sapling activation

# 0.12.0-alpha.6
* Make sapling parameters default url public

# 0.12.0-alpha.5
* add output files to build phase to avoid CI failures
* fix lint warnings

# 0.12.0-alpha.4
* Tests
* [Fix] Issue #289 main thread lock when validating the server
* [Fix] info single call times out all the time
* make sure operations cancel in a timely manner
* FigureNextBatchOperation.swift tests
* make range function static

# tag: 0.12.0-alpha.3
* getInfo service times out too soon
# 0.12.0-alpha.2
* FIX: processor stalls on reconnection
* Fix warnings
# 0.12.0-alpha.1
* Replace Status for SyncStatus
* fix tests
* Fix Demo App
* fetch operation does not cancel when the previous operations do
* Fix: operations start when they have been canceled already
* fix progress being > 1
* Synchronizing by phases, preview
* Add fetch UTXO operation to compact block processor
* CompactBlock batch download and stream download operation tests pass.

# 0.11.2 
* [FIX] Fix build for Apple Silicon (M1) #285 by @ealymbaev 

# 0.11.1
* [Enhancement] Rewind API has a `.quick` option
# 0.11.0
* [New] Shield Funds Feature
* [New] Get Transparent Balance for account
* [New] Z -> T Restore: transactions to transparent addresses are now restored when the user restores from seed or re-scans the wallet
* [New] [Preview] Unified Viewing Key Structure
* [New] Abstractions over Transparent Address and ShieldedAddress
* [FIX] `CompactBlockProcessor` validates LightdInfo from Lightwalletd
* [Enhancement] Add BlockTime to SDKSynchronizer updates
* [New] Db Migration for UVKs
* [FIX] Rewind API breaks on quick re-scan
* [Update] 37f2232: Update to gRPC-Swift 1.0.0

# 0.10.2
* Mainnet and Testnet Checkpoints 
# 0.10.1
* Mainnet Checkpoints
# 0.10.0
* [critical] Fix #255 #261 outgoing no-change transactions not reported as mined
* [NEW] Rewind API. Allow Wallet developers to rewind synchronizer and (eventually) rescan
* [NEW] Rust Welding 0.0.6 - using rust crates 0.5 and Data Access API
* [NEW] updated Logger API to use StaticString on line and function as many logging libraries do
* [FIX] Mac OS BIG SUR build fixed


# 0.9.4
* New: added viewing key derivation to Derivation Tool 
* Issue #252 - blockheight progress is latest height instead of upperbound of last scanned range
# 0.9.3
* added new checkpoints for mainnet
# 0.9.2
* Fix: memo string handling
# 0.9.1
* Fix: issue #240 reorg not catched because of ARC dealloc

# 0.9.0
* implement ZIP-313 reducing fees to 1000 zatoshi

# 0.8.0
* [IMPORTANT] Issue #237 Untie SDKSynchronizer from UIApplication Events
* Fix #236 fix CI problem
* Issue #176 operation gets cancelled when backgrounding
* Issue #136 on https://github.com/zcash/zcash-ios-wallet
* Issue #123 on https://github.com/zcash/zcash-ios-wallet
* PR from @ant013: Forcibly change the state to stopped when the handle cancels any task in OperationQueue
# 0.7.2
* Checkpoint for Mainnet 

# 0.7.1
* Issue 208 - Improve API method to request transaction history
* Added Found transaction notification to SDK Synchronizer
* Add darksidewalletd tests for foundTransactions notifications
* [CRITICAL] Fix sqlite crate canopy issue. Add a new checkpoint to aid testing
* FIX - UNIQUE constraint violation when an operation failed

# 0.7.0
Improvements: 
* #22 Sapling parameter downloader
* #201 Throw exception when seed can't be provided
* #204 Add DerivationTool to Initializer
* #205 Add IVK initialization capabilities to Initializer
* #206 [community request @esengulov] add extension function to identify inbound v. outbound txs on a client side
* #207 [community request @esengulov] Add extension function for timestamps on transactions  

# 0.6.4
* FIX: transaction details listing duplicate transactions on certain transactions with several outputs and inputs
* added checkpoints

# 0.6.3
* updated to gRPC-Swift 1.0.0-alpha19
* readme warning on issues with rustc 1.46.0
* improvement on build system to help switch network environment faster
# 0.6.2
* added new checkpoints for testnet and mainnet
# 0.6.1
* Updated librustzcash to support Canopy on testnet

# 0.6.0
* Error handling improvements (breaks API)
# 0.5.3
* Fixes #158 #132 #134 #135 #133

# 0.5.2
* update Librustzcash to point to master repo!
* enhance pending transaction handling (#160)
* Added memo demo! 
* automation!

# 0.5.1
* remove MnemonicKit dependency from tests
# 0.5.0
* Enable heartwood. (#138)
* Update LICENSE
* Switch to MnemonicSwift (#142)
* Issue 136 Null bytes in strings effectively truncate the string from … (#140)
* Fixes issue 136 - expiry height -1 on pending transactions (#139)
* Advanced Re Org tests + Balance tests (#137)
* CI doc mods (#116)
* Update issue templates
* Replace the threat model with the one on readthedocs (#131)
* Add bug report and feature request issue templates
* remove commit lock from podfile
* Canonical empty memo test (#112)
* Memo tests (#111)
* Decrypt transactions. Full wallet restore (#110)

# 0.4.0
* Updated GRPC dependency to Swift GRPC NIO. this change does not break any public interfaces

# 0.3.2

*  reorg testing (#104)
*  Docs - Fix typos and cleanup (#103)
*  ZcashRustBackend.decryptAndStoreTransaction() 
*  Enhance logging on compact block processor
*  parameterize helper method with constant

# 0.3.1
* Reverted  -> update librustzcash to commit 52d8b436300724bc4b83aa4a0c659ab34c3dbce7
# 0.3.0

* testing: fix test crash
* fix: updated sample code where interface changed
* ENHANCEMENT: Retry support + error management
* FIX: processor crashes when lightwalletd has not caught up with latest height
* Better error handing when scanning fails
* [IMPORTANT] update librustzcash to commit 52d8b436300724bc4b83aa4a0c659ab34c3dbce7
* improved docs Move read.me up a directory
* NEW: Integrate logging capabilities
* FIX: account initialization error
* ENHANCEMENT: Mainnet checkpoints (#88)

# 0.2.1
**IMPORTANT: this version contains a critical fix, upgrade to it as soon as possible**

* [CRITICAL] Fixed a hardcoded COIN_TYPE on lib.rs
* added mainnet checkpoints 


# 0.2.0 
_Warning: This changes might break interfaces on your project_

* upgraded to note-spending-v7
* fixed memory leak and blockrange error
* fixed memory cycles and leaks
* Fixed capture blocks retaining references
* fixed bug where compact block processor wouldn't reschedule
* add address validation functionality to Initializer
* Fixes to initializer, added v7 methods, documented API. Fixed compact block processor not initializing correctly upon new wallets.
* use "zip32 compliant" seed on demo app

# 0.1.3
Changes to createToAddress function to fix issues with paths that have spaces

Synchronizer:

change from computed variables to functions to allow throwing errors to clients

https://github.com/zcash/ZcashLightClientKit/pull/84

<|MERGE_RESOLUTION|>--- conflicted
+++ resolved
@@ -1,9 +1,3 @@
-<<<<<<< HEAD
-# 0.17.6-beta
-- [#756] 0.17.5-beta updates to libzcashlc 0.2.0 when it shouldn't
-
-Updated checkpoints to the ones present in 0.18.0-beta
-=======
 # Unreleased
 
 ## File system backed block cache
@@ -160,7 +154,10 @@
 of a new SDKMetrics interface to control flow of the data in the SDK and 
 new performance (unit) test measuring synchronization of 100 mainnet blocks. 
 
->>>>>>> 64a85bf3
+# 0.17.6-beta
+- [#756] 0.17.5-beta updates to libzcashlc 0.2.0 when it shouldn't
+
+Updated checkpoints to the ones present in 0.18.0-beta
 # 0.17.5-beta
 
 Update checkpoints 
