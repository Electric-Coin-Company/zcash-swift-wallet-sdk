# Unreleased
- [#677] Add support for wallet wipe into SDK. Add new method `Synchronizer.wipe()`. 
- [#663] Foundations for the benchmarking/performance testing in the SDK. 
This change presents 2 building blocks for the future automated tests, consisting
of a new SDKMetrics interface to control flow of the data in the SDK and 
new performance (unit) test measuring synchronization of 100 mainnet blocks. 

<<<<<<< HEAD
=======
# 0.17.5-beta

Update checkpoints 

Mainnet

````
Sources/ZcashLightClientKit/Resources/checkpoints/mainnet/1912500.json
Sources/ZcashLightClientKit/Resources/checkpoints/mainnet/1915000.json
Sources/ZcashLightClientKit/Resources/checkpoints/mainnet/1917500.json
Sources/ZcashLightClientKit/Resources/checkpoints/mainnet/1920000.json
Sources/ZcashLightClientKit/Resources/checkpoints/mainnet/1922500.json
Sources/ZcashLightClientKit/Resources/checkpoints/mainnet/1925000.json
Sources/ZcashLightClientKit/Resources/checkpoints/mainnet/1927500.json
Sources/ZcashLightClientKit/Resources/checkpoints/mainnet/1930000.json
Sources/ZcashLightClientKit/Resources/checkpoints/mainnet/1932500.json
Sources/ZcashLightClientKit/Resources/checkpoints/mainnet/1935000.json
````

Tesnet
````
Sources/ZcashLightClientKit/Resources/checkpoints/testnet/2150000.json
Sources/ZcashLightClientKit/Resources/checkpoints/testnet/2160000.json
Sources/ZcashLightClientKit/Resources/checkpoints/testnet/2170000.json
````

>>>>>>> f6be12fd
# 0.17.4-beta
- [#665] Fix testShieldFunds() `get_transparent_balance` error
updates `libzcashlc` to `0.1.1` to fix an error where getting a 
transparent balance on an empty database would fail.
# 0.17.3-beta
- [#646] SDK sync process resumes to previously saved block height
This change adds an internal storage test on UserDefaults that tells the 
SDK where sync was left off when cancelled whatever the reason for it
to restart on a later attempt. This fixes some issues around syncing
long block ranges in several attempts not enhancing the right transactions
because the enhancing phase would only consider the last range scanned.
This only fixes the situation where rewinding the SDK would cause the 
whole database to be cleared instead and syncing to be restarted from 
scratch (issue [#660]).

- commit `3b7202c` Fix `testShieldFunds()` dataset loading issue. (#659)
New Checkpoints

Mainnet
````
Sources/ZcashLightClientKit/Resources/checkpoints/mainnet/1897500.json
Sources/ZcashLightClientKit/Resources/checkpoints/mainnet/1900000.json
Sources/ZcashLightClientKit/Resources/checkpoints/mainnet/1902500.json
Sources/ZcashLightClientKit/Resources/checkpoints/mainnet/1905000.json
Sources/ZcashLightClientKit/Resources/checkpoints/mainnet/1907500.json
Sources/ZcashLightClientKit/Resources/checkpoints/mainnet/1910000.json
````

Testnet
````
Sources/ZcashLightClientKit/Resources/checkpoints/testnet/2140000.json
````


New Checkpoint for `testShieldFunds()`
```
Sources/ZcashLightClientKit/Resources/checkpoints/mainnet/1631000.json
```

# 0.17.2-beta
- [#660] Fix the situation when any rewind causes full rescan

# 0.17.1-beta
- [#651] Change the rewind behavior. Now if the rewind is used while the sync process is in progress then an exception is thrown.
- [#616] Download Stream generates too many updates on the main thread
> **WARNING**: Notifications from SDK are no longer delivered on main thread.

- [#585] Fix RewindRescanTests (#656)
- Cleanup warnings (#655)
- [#637] Make sapling parameter download part of processing blocks (#650)
- [#631] Verify SHA1 correctness of Sapling files after downloading (#643)
- Add benchmarking info to SyncBlocksViewController (#649)
- [#639] Provide an API to estimate TextMemo length limit correctly (#640)
- [#597] Bump up SQLite Swift to 0.14.1 (#638)
- [#488] Delete cache db when sync ends

- Added Checkpoints

Mainnet 
````
Sources/ZcashLightClientKit/Resources/checkpoints/mainnet/1882500.json
Sources/ZcashLightClientKit/Resources/checkpoints/mainnet/1885000.json
Sources/ZcashLightClientKit/Resources/checkpoints/mainnet/1887500.json
Sources/ZcashLightClientKit/Resources/checkpoints/mainnet/1890000.json
Sources/ZcashLightClientKit/Resources/checkpoints/mainnet/1892500.json
Sources/ZcashLightClientKit/Resources/checkpoints/mainnet/1895000.json
````

Testnet
````
Sources/ZcashLightClientKit/Resources/checkpoints/testnet/2120000.json
Sources/ZcashLightClientKit/Resources/checkpoints/testnet/2130000.json
````

# Summary of 0.17.0-beta

- [#321] Validate UA
- [#384] Adopt Type Safe Memos in the FFI and SDK
- [#355] Update lib.rs to lastest librustzcash master
- [#373] Demo App shows ZEC balances in scientific notation
- [#380] One of the initAccountsTable() is dead code (except for tests) 
- [#374] XCTest don't load Resources from the module's bundle
- [#375] User can't go twice in a row to SendFundsViewController
- [#490] Rebase long dated PRs on top of the feature branches
- [#510] Change references of Shielded address to Sapling Address
- [#511] Derivation functions should only return a single resul
- [#512] Remove derivation of t-address from pubkey
- [#520] Use UA Test Vector for Recipient Test
- [#544] Change Demo App to use USK and new rolling addresses
- [#602] Improve error logging for InitializerError and RustWeldingError
- [#579] Fix database lock
- [#595] Update Travis to use Xcode 14
- [#592] Fix various tests and deleted some that are not useful anymore
- [#523] Make a CompactBlockProcessor an Actor
- [#593] Fix testSmallDownloadAsync test
- [#577] Fix: reduce batch size when reaching increased load part of the chain
- [#575] make Memo and MemoBytes parameters nullable so they can be omitted 
when sending to transparent receivers.
- commit `1979e41` Fix pre populated Db to have transactions from darksidewalletd seed
- commit `a483537` Ensure that the persisted test database has had migrations applied.
- commit `1273d30` Clarify & make regular how migrations are applied.
- commit `78856c6` Fix: successive launches of the application fail because the closed range of the migrations to apply would be invalid (lower range > that upper range)
- commit `7847a71` Fix incorrect encoding of optional strings in PendingTransaction.
- commit `789cf01` Add Fee field to Transaction, ConfirmedTransaction, ReceivedTransactions and Pen dingTransactions. Update Notes DAOs with new fields
- commit `849083f` Fix UInt32 conversions to SQL in PendingTransactionDao
- commit `fae15ce` Fix sent_notes.to_address column reference.
- commit `23f1f5d` Merge pull request #562 from zcash/fix_UnifiedTypecodesTests
- commit `30a9c06` Replace `db.run` with `db.execute` to fix migration issues
- commit `0fbf90d` Add migration to re-create pending_transactions table with nullable columns.
- commit `36932a2` Use PendingTransactionEntity.internalAccount for shielding.
- commit `f5d7aa0` Modify PendingTransactionEntity to be able to represent internal shielding tx.
- [#561] Fix unified typecodes tests
- [#530] Implement ability to extract available typecodes from UA

- Added Checkpoints

Mainnet 
````
Sources/ZcashLightClientKit/Resources/checkpoints/mainnet/1872500.json
Sources/ZcashLightClientKit/Resources/checkpoints/mainnet/1875000.json
Sources/ZcashLightClientKit/Resources/checkpoints/mainnet/1877500.json
Sources/ZcashLightClientKit/Resources/checkpoints/mainnet/1880000.json
````

Testnet
````
Sources/ZcashLightClientKit/Resources/checkpoints/testnet/2110000.json
````

# 0.17.0-beta.rc1
- Added Checkpoints

Mainnet
````
Sources/ZcashLightClientKit/Resources/checkpoints/mainnet/1852500.json
Sources/ZcashLightClientKit/Resources/checkpoints/mainnet/1855000.json
Sources/ZcashLightClientKit/Resources/checkpoints/mainnet/1857500.json
Sources/ZcashLightClientKit/Resources/checkpoints/mainnet/1860000.json
Sources/ZcashLightClientKit/Resources/checkpoints/mainnet/1862500.json
Sources/ZcashLightClientKit/Resources/checkpoints/mainnet/1865000.json
Sources/ZcashLightClientKit/Resources/checkpoints/mainnet/1867500.json
Sources/ZcashLightClientKit/Resources/checkpoints/mainnet/1870000.json
````
Testnet
````
Sources/ZcashLightClientKit/Resources/checkpoints/testnet/2020000.json
Sources/ZcashLightClientKit/Resources/checkpoints/testnet/2030000.json
Sources/ZcashLightClientKit/Resources/checkpoints/testnet/2040000.json
Sources/ZcashLightClientKit/Resources/checkpoints/testnet/2050000.json
Sources/ZcashLightClientKit/Resources/checkpoints/testnet/2060000.json
Sources/ZcashLightClientKit/Resources/checkpoints/testnet/2070000.json
Sources/ZcashLightClientKit/Resources/checkpoints/testnet/2080000.json
Sources/ZcashLightClientKit/Resources/checkpoints/testnet/2090000.json
Sources/ZcashLightClientKit/Resources/checkpoints/testnet/2100000.json
````

# 0.17.0-alpha.5
- point to libzcashlc 0.1.0-beta.3. This fixes an issue spending change notes 
# 0.17.0-alpha.4
- point to libzcashlc 0.1.0-beta.2

# 0.17.0-alpha.3
- [#602] Improve error logging for InitializerError and RustWeldingError

# 0.17.0-alpha.2
- [#579] Fix database lock
- [#592] Fix various tests and deleted some that are not useful anymore
- [#581] getTransparentBalanceForAccount error not handled

# 0.17.0-alpha.1
See MIGRATING.md

# 0.16-13-beta
- [#597] SDK does not build with SQLite 0.14
# 0.16.12-beta
Checkpoints added:
Mainnet
````
Sources/ZcashLightClientKit/Resources/checkpoints/mainnet/1832500.json
Sources/ZcashLightClientKit/Resources/checkpoints/mainnet/1835000.json
Sources/ZcashLightClientKit/Resources/checkpoints/mainnet/1837500.json
Sources/ZcashLightClientKit/Resources/checkpoints/mainnet/1840000.json
Sources/ZcashLightClientKit/Resources/checkpoints/mainnet/1842500.json
Sources/ZcashLightClientKit/Resources/checkpoints/mainnet/1845000.json
Sources/ZcashLightClientKit/Resources/checkpoints/mainnet/1847500.json
Sources/ZcashLightClientKit/Resources/checkpoints/mainnet/1850000.json
````        
# 0.16.11-beta
Checkpoints added:
Mainnet
````
Sources/ZcashLightClientKit/Resources/checkpoints/mainnet/1812500.json
Sources/ZcashLightClientKit/Resources/checkpoints/mainnet/1815000.json
Sources/ZcashLightClientKit/Resources/checkpoints/mainnet/1817500.json
Sources/ZcashLightClientKit/Resources/checkpoints/mainnet/1820000.json
Sources/ZcashLightClientKit/Resources/checkpoints/mainnet/1822500.json
Sources/ZcashLightClientKit/Resources/checkpoints/mainnet/1825000.json
Sources/ZcashLightClientKit/Resources/checkpoints/mainnet/1827500.json
Sources/ZcashLightClientKit/Resources/checkpoints/mainnet/1830000.json
````
# 0.16.10-beta
- [#532] [0.16.x-beta] Download does not stop correctly

Issue Reported:

When the synchronizer is stopped, the processor does not cancel
the download correctly. Then when attempting to resume sync, the
synchronizer is not on `.stopped` and can't be resumed

this doesn't appear to happen in `master` branch that uses
structured concurrency for operations.

Fix:
This commit makes sure that the download streamer checks cancelation
before processing any block, or getting called back to report progress

Checkpoints added:
Mainnet
````
Sources/ZcashLightClientKit/Resources/checkpoints/mainnet/1807500.json
Sources/ZcashLightClientKit/Resources/checkpoints/mainnet/1810000.json
````

# 0.16.9-beta
Checkpoints added:
Mainnet
````
Sources/ZcashLightClientKit/Resources/checkpoints/mainnet/1787500.json
Sources/ZcashLightClientKit/Resources/checkpoints/mainnet/1790000.json
Sources/ZcashLightClientKit/Resources/checkpoints/mainnet/1792500.json
Sources/ZcashLightClientKit/Resources/checkpoints/mainnet/1795000.json
Sources/ZcashLightClientKit/Resources/checkpoints/mainnet/1797500.json
Sources/ZcashLightClientKit/Resources/checkpoints/mainnet/1800000.json
Sources/ZcashLightClientKit/Resources/checkpoints/mainnet/1802500.json
Sources/ZcashLightClientKit/Resources/checkpoints/mainnet/1805000.json
````
# 0.16.8-beta
Checkpoints added:
Mainnet
````
Sources/ZcashLightClientKit/Resources/checkpoints/mainnet/1775000.json
Sources/ZcashLightClientKit/Resources/checkpoints/mainnet/1777500.json
Sources/ZcashLightClientKit/Resources/checkpoints/mainnet/1780000.json
Sources/ZcashLightClientKit/Resources/checkpoints/mainnet/1782500.json
Sources/ZcashLightClientKit/Resources/checkpoints/mainnet/1785000.json
````

Testnet
````
Sources/ZcashLightClientKit/Resources/checkpoints/testnet/2000000.json
Sources/ZcashLightClientKit/Resources/checkpoints/testnet/2010000.json
````

# 0.16.7-beta
- [#455] revert queue priority downgrade changes from [#435] (#456)
    
This reverts queue priority changes from commit `a5d0e447748257d2af5c9101391dd05a5ce929a2` since we detected it might prevent downloads to be scheduled in a timely fashion

Checkpoints added:
Mainnet
```
Sources/ZcashLightClientKit/Resources/checkpoints/mainnet/1757500.json
Sources/ZcashLightClientKit/Resources/checkpoints/mainnet/1760000.json
Sources/ZcashLightClientKit/Resources/checkpoints/mainnet/1762500.json
Sources/ZcashLightClientKit/Resources/checkpoints/mainnet/1765000.json
Sources/ZcashLightClientKit/Resources/checkpoints/mainnet/1767500.json
Sources/ZcashLightClientKit/Resources/checkpoints/mainnet/1770000.json
Sources/ZcashLightClientKit/Resources/checkpoints/mainnet/1772500.json
```

Testnet
```
Sources/ZcashLightClientKit/Resources/checkpoints/testnet/1980000.json
Sources/ZcashLightClientKit/Resources/checkpoints/testnet/1990000.json
```

# 0.16.6-beta
- There's a problem with 0.16.5-beta hash. Re-releasing 
# 0.16.5-beta
- [#449] Use CompactBlock Streamer download instead of batch downloads (#451)
This increases the speed of downloads significantly while reducing the memory footprint.
- [#435] thread sanitizer issues (#448)
Issues related to Thread Sanitizer warnings

Also new Checkpoint for 1755000 on mainnet
# 0.16.4-beta
- [#444] Syncing Restarts to zero when the wallet is wiped and synced from zero in one go. (#445)
- [#440] Split constants for Download Batches and Scanning Batches (#441)
This change was done to aleviate memory load when downloading large blocks.
Default download batch constant is deprecated in favor of `DefaultDownloadBatch` and 
`DefaultScanningBatch`
# 0.16.3-beta
 - [#436] Add checkpoint with a lower interval on mainnet (#437)
 This adds checkpoint at a 2500 block interval to help reduce scan times
 on new wallets
# 0.16.2-beta
- [#418] "Swift.EncodingError.InvalidValue Encoding an Int64 is not supported" (#430)
This fixes Cocoapods clients pointing to SQLite 0.12.2 instead of using 0.13
the former does not support custom encoding of Int64 and makes Zatoshi break

- [#428] make some helpers publicly accessible (#429)
# 0.16.1-beta
- [#422] Make Zatoshi extensions of `NSDecimalNumber` public (#423)
- [#419] Fix Unavailable Transport 14 when attempting to sync (#426)
 this changes timeout settings and Keepalive changes. 
 Recommended settings for lightwalletd.com are 60000ms singleCallTimeout
 on `LightWalletEndpoint`
 
- [#416] Update GRPC to 1.8.2 (#421)
# 0.16.0-beta
This version changes the way wallet birthdays are handled.
`WalletBirthday' struct is not longer public and has been renamed
to `Checkpoint`. 

`SynchronizerError` has a default `LocalizedError` compliance to 
help debug errors and display them to the user. This is a workaround
to get rid of cryptic errors that are being reported to maintainers and 
are subject to change in future versions.

- [#392] Synchronizer error 8. when syncing. (#413)
- [#398] Make WalletBirthday an internal type (#414)
- [#411] add Fresh checkpoints for release 0.16.0-beta (#412)
- [#406] some BirthdayTests fail for MacOS target (#410)
- [#404] Configure GRPC KeepAlive according to docs (#409)
# 0.15.1-beta (hotfix)
- [#432] create 0.15.1-beta with SQLite 0.13 
this build is a hotfix for cocoapods. which has the wront SQLite dependency
It moves it from 0.12.2 to 0.13


# 0.15.0-beta
** IMPORTANT ** This version no longer supports iOS 12
We've made a decision to make iOS 13 the minimum deployment target
in order to adopt and support Structured Concurrency and other important features
of the Swift language like Combine. 

- [#363] bump iOS minimum deployment target to iOS 13.0 (#407)
- [#381] Move Zatoshi and Amount Types to the SDK (#396)
This deprecates many methods on `SDKSynchronizer` using Zatoshi for amounts
instead of `Int64`. This exposes number formatters that conveniently provide
decimal conversion from `Zatoshi` to "human-readable" ZEC decimal numbers.

- [#397] Checkpoint format that supports NU5 TreeStates (#399)
`WalletBirthday` now have both `saplingTree` and `orchardTree` values. The
latter being Optional for checkpoints prior to Orchard activation height.

- [#401] DecodingError when refreshing pending transactions (#402)
- [#394] Update swift-grpc to 1.8.0 (#395)

other changes: renamed changelog.md to CHANGELOG.md
# 0.14.0-beta
- [#388] Integrate libzcashlc 0.0.3 to support v5 transaction parsing on NU5 activation
# 0.13.1-beta
- [#326] Load Checkpoint files from bundle.
This is great news! now checkpoints are loaded from files on the bundle instead of
hardcoding them on source files. This will make updates easier, less error prone,
and mostly automatable. 

- PR #356 Adds a caveat to SPM / Xcode integration in Readme
- [#367] Darksidewalletd for testing `shield_funds` 
- [#351] Write a Commit message Section for CONTRIBUTING.md
# 0.13.0-beta.2
- [Enhancement] Fix: make BlockProgress `.nullProgress` static property public for ECC Reference Wallet CombineSynchonizer 
# 0.13.0-beta.1
- [Enhancement] PR #338. Rust-less build. Check for new documentation on how to benefit from this huge change
- [Enhancement] Swift Package Manager Support!

# 0.12.0-beta.6
- [Enhancement] Fresh checkpoints

# 0.12.0-beta.5
- FIX fixes to Apple Silicon M1 builds

# 0.12.0-beta.4
- Fix: add parameter to ensure 10 confs when shielding.

# 0.12.0-beta.2
- [Fix] Issue #293 MaxAttemptsReached error surfaces when it's actually dismissable and the wallet is working fine
- [Enhancement] Add test to verify that a checksum invalid t-address fails to validate.

# 0.12.0-alpha.11
* [Enhancement] Network Agnostic build

#  0.12.0-alpha.10
* Fix: UNIQUE Constraint bug when coming from background. fixed and logged warning to keep investigating
* [New] latestScannedHeight added to SDKSynchronizer

# 0.12.0-alpha.9 
* CompactBlockProcessor states don't propagate correctly

# 0.12.0-alpha.8
* target height reporting enhancements

# 0.12.0-alpha.7
* improve status publishing for SDKSynchronizer
* [FIX] missingStartHeight error when scanning from sapling activation

# 0.12.0-alpha.6
* Make sapling parameters default url public

# 0.12.0-alpha.5
* add output files to build phase to avoid CI failures
* fix lint warnings

# 0.12.0-alpha.4
* Tests
* [Fix] Issue #289 main thread lock when validating the server
* [Fix] info single call times out all the time
* make sure operations cancel in a timely manner
* FigureNextBatchOperation.swift tests
* make range function static

# tag: 0.12.0-alpha.3
* getInfo service times out too soon
# 0.12.0-alpha.2
* FIX: processor stalls on reconnection
* Fix warnings
# 0.12.0-alpha.1
* Replace Status for SyncStatus
* fix tests
* Fix Demo App
* fetch operation does not cancel when the previous operations do
* Fix: operations start when they have been canceled already
* fix progress being > 1
* Synchronizing by phases, preview
* Add fetch UTXO operation to compact block processor
* CompactBlock batch download and stream download operation tests pass.

# 0.11.2 
* [FIX] Fix build for Apple Silicon (M1) #285 by @ealymbaev 

# 0.11.1
* [Enhancement] Rewind API has a `.quick` option
# 0.11.0
* [New] Shield Funds Feature
* [New] Get Transparent Balance for account
* [New] Z -> T Restore: transactions to transparent addresses are now restored when the user restores from seed or re-scans the wallet
* [New] [Preview] Unified Viewing Key Structure
* [New] Abstractions over Transparent Address and ShieldedAddress
* [FIX] `CompactBlockProcessor` validates LightdInfo from Lightwalletd
* [Enhancement] Add BlockTime to SDKSynchronizer updates
* [New] Db Migration for UVKs
* [FIX] Rewind API breaks on quick re-scan
* [Update] 37f2232: Update to gRPC-Swift 1.0.0

# 0.10.2
* Mainnet and Testnet Checkpoints 
# 0.10.1
* Mainnet Checkpoints
# 0.10.0
* [critical] Fix #255 #261 outgoing no-change transactions not reported as mined
* [NEW] Rewind API. Allow Wallet developers to rewind synchronizer and (eventually) rescan
* [NEW] Rust Welding 0.0.6 - using rust crates 0.5 and Data Access API
* [NEW] updated Logger API to use StaticString on line and function as many logging libraries do
* [FIX] Mac OS BIG SUR build fixed


# 0.9.4
* New: added viewing key derivation to Derivation Tool 
* Issue #252 - blockheight progress is latest height instead of upperbound of last scanned range
# 0.9.3
* added new checkpoints for mainnet
# 0.9.2
* Fix: memo string handling
# 0.9.1
* Fix: issue #240 reorg not catched because of ARC dealloc

# 0.9.0
* implement ZIP-313 reducing fees to 1000 zatoshi

# 0.8.0
* [IMPORTANT] Issue #237 Untie SDKSynchronizer from UIApplication Events
* Fix #236 fix CI problem
* Issue #176 operation gets cancelled when backgrounding
* Issue #136 on https://github.com/zcash/zcash-ios-wallet
* Issue #123 on https://github.com/zcash/zcash-ios-wallet
* PR from @ant013: Forcibly change the state to stopped when the handle cancels any task in OperationQueue
# 0.7.2
* Checkpoint for Mainnet 

# 0.7.1
* Issue 208 - Improve API method to request transaction history
* Added Found transaction notification to SDK Synchronizer
* Add darksidewalletd tests for foundTransactions notifications
* [CRITICAL] Fix sqlite crate canopy issue. Add a new checkpoint to aid testing
* FIX - UNIQUE constraint violation when an operation failed

# 0.7.0
Improvements: 
* #22 Sapling parameter downloader
* #201 Throw exception when seed can't be provided
* #204 Add DerivationTool to Initializer
* #205 Add IVK initialization capabilities to Initializer
* #206 [community request @esengulov] add extension function to identify inbound v. outbound txs on a client side
* #207 [community request @esengulov] Add extension function for timestamps on transactions  

# 0.6.4
* FIX: transaction details listing duplicate transactions on certain transactions with several outputs and inputs
* added checkpoints

# 0.6.3
* updated to gRPC-Swift 1.0.0-alpha19
* readme warning on issues with rustc 1.46.0
* improvement on build system to help switch network environment faster
# 0.6.2
* added new checkpoints for testnet and mainnet
# 0.6.1
* Updated librustzcash to support Canopy on testnet

# 0.6.0
* Error handling improvements (breaks API)
# 0.5.3
* Fixes #158 #132 #134 #135 #133

# 0.5.2
* update Librustzcash to point to master repo!
* enhance pending transaction handling (#160)
* Added memo demo! 
* automation!

# 0.5.1
* remove MnemonicKit dependency from tests
# 0.5.0
* Enable heartwood. (#138)
* Update LICENSE
* Switch to MnemonicSwift (#142)
* Issue 136 Null bytes in strings effectively truncate the string from … (#140)
* Fixes issue 136 - expiry height -1 on pending transactions (#139)
* Advanced Re Org tests + Balance tests (#137)
* CI doc mods (#116)
* Update issue templates
* Replace the threat model with the one on readthedocs (#131)
* Add bug report and feature request issue templates
* remove commit lock from podfile
* Canonical empty memo test (#112)
* Memo tests (#111)
* Decrypt transactions. Full wallet restore (#110)

# 0.4.0
* Updated GRPC dependency to Swift GRPC NIO. this change does not break any public interfaces

# 0.3.2

*  reorg testing (#104)
*  Docs - Fix typos and cleanup (#103)
*  ZcashRustBackend.decryptAndStoreTransaction() 
*  Enhance logging on compact block processor
*  parameterize helper method with constant

# 0.3.1
* Reverted  -> update librustzcash to commit 52d8b436300724bc4b83aa4a0c659ab34c3dbce7
# 0.3.0

* testing: fix test crash
* fix: updated sample code where interface changed
* ENHANCEMENT: Retry support + error management
* FIX: processor crashes when lightwalletd has not caught up with latest height
* Better error handing when scanning fails
* [IMPORTANT] update librustzcash to commit 52d8b436300724bc4b83aa4a0c659ab34c3dbce7
* improved docs Move read.me up a directory
* NEW: Integrate logging capabilities
* FIX: account initialization error
* ENHANCEMENT: Mainnet checkpoints (#88)

# 0.2.1
**IMPORTANT: this version contains a critical fix, upgrade to it as soon as possible**

* [CRITICAL] Fixed a hardcoded COIN_TYPE on lib.rs
* added mainnet checkpoints 


# 0.2.0 
_Warning: This changes might break interfaces on your project_

* upgraded to note-spending-v7
* fixed memory leak and blockrange error
* fixed memory cycles and leaks
* Fixed capture blocks retaining references
* fixed bug where compact block processor wouldn't reschedule
* add address validation functionality to Initializer
* Fixes to initializer, added v7 methods, documented API. Fixed compact block processor not initializing correctly upon new wallets.
* use "zip32 compliant" seed on demo app

# 0.1.3
Changes to createToAddress function to fix issues with paths that have spaces

Synchronizer:

change from computed variables to functions to allow throwing errors to clients

https://github.com/zcash/ZcashLightClientKit/pull/84

<|MERGE_RESOLUTION|>--- conflicted
+++ resolved
@@ -5,8 +5,6 @@
 of a new SDKMetrics interface to control flow of the data in the SDK and 
 new performance (unit) test measuring synchronization of 100 mainnet blocks. 
 
-<<<<<<< HEAD
-=======
 # 0.17.5-beta
 
 Update checkpoints 
@@ -33,7 +31,6 @@
 Sources/ZcashLightClientKit/Resources/checkpoints/testnet/2170000.json
 ````
 
->>>>>>> f6be12fd
 # 0.17.4-beta
 - [#665] Fix testShieldFunds() `get_transparent_balance` error
 updates `libzcashlc` to `0.1.1` to fix an error where getting a 
