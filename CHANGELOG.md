# Changelog
All notable changes to this library will be documented in this file.

The format is based on [Keep a Changelog](https://keepachangelog.com/en/1.0.0/),
and this library adheres to [Semantic Versioning](https://semver.org/spec/v2.0.0.html).

# Unreleased

<<<<<<< HEAD
## Added
- `SDKSynchronizer.redactPCZTForSigner`: Decrease the size of a PCZT for sending to a signer.
- `SDKSynchronizer.PCZTRequiresSaplingProofs`: Check whether the Sapling parameters are required for a given PCZT.
=======
## Updated
- Methods returning an array of `ZcashTransaction.Overview` try to evaluate transaction's missing blockTime. This typically applies to an expired transaction.  
>>>>>>> 72c5e846

# 2.2.8 - 2025-01-10

## Added
- `SDKSynchronizer.listAccounts` Returns a list of the accounts in the wallet.
- `SDKSynchronizer.importAccount` Imports a new account for unified full viewing key.
- `SDKSynchronizer.createPCZTFromProposal` Creates a partially-created (unsigned without proofs) transaction from the given proposal.
- `SDKSynchronizer.addProofsToPCZT` Adds proofs to the given PCZT
- `SDKSynchronizer.createTransactionFromPCZT` Takes a PCZT that has been separately proven and signed, finalizes it, and stores it in the wallet. Internally, this logic also submits and checks the newly stored and encoded transaction.

## Changed
- `zcashlc_propose_transfer`, `zcashlc_propose_transfer_from_uri` and `zcashlc_propose_shielding` no longer accpt a `use_zip317_fees` parameter; ZIP 317 standard fees are now always used and are not configurable.
- The SDK no longer assumes a default account. All business logic with instances of Zip32AccountIndex(<index>) has been refactored.
- `SDKSynchronizer.getAccountBalance -> AccountBalance?` into `SDKSynchronizer.getAccountsBalances -> [AccountUUID: AccountBalance]`

## Removed
- `SDKSynchronizer.sendToAddress`, deprecated in 2.1
- `SDKSynchronizer.shieldFunds`, deprecated in 2.1

## Checkpoints

Mainnet

````
Sources/ZcashLightClientKit/Resources/checkpoints/mainnet/2675000.json
...
Sources/ZcashLightClientKit/Resources/checkpoints/mainnet/2780000.json
````

Testnet

````
Sources/ZcashLightClientKit/Resources/checkpoints/testnet/3010000.json
...
Sources/ZcashLightClientKit/Resources/checkpoints/testnet/3170000.json
````

# 2.2.7 - 2024-11-17

## Added
- `DerivationTool.deriveArbitraryWalletKey`
- `DerivationTool.deriveArbitraryAccountKey`
- `DerivationTool.deriveUnifiedAddressFrom(ufvk)`

# 2.2.6 - 2024-10-22

## Fixed
- This release fixes a bug in wallet reorg handling that could result in a crash
  under certain circumstances.

# 2.2.5 - 2024-10-10

## Fixed
- This release fixes a bug in scan progress calculation that could result in
  occasionally reporting scan progress values greater than 100%.

# 2.2.4 - 2024-10-07

## Fixed
- This release fixes a potential source of corruption in wallet note commitment
  trees related to incorrect handling of chain reorgs. It includes a database
  migration that will repair the corrupted database state of any wallet
  affected by this corner case.

## Checkpoints

Mainnet

````
Sources/ZcashLightClientKit/Resources/checkpoints/mainnet/2650000.json
...
Sources/ZcashLightClientKit/Resources/checkpoints/mainnet/2672500.json
````

Testnet

````
Sources/ZcashLightClientKit/Resources/checkpoints/testnet/2800000.json
...
Sources/ZcashLightClientKit/Resources/checkpoints/testnet/3000000.json
````

# 2.2.3 - 2024-09-17

## Changed

### [#1488] Resolve build issues with SQLight
- SQLight's `Expression` is no longer a unique identifier, namespace needed to be added as a prefix to it. Buildability solved with `SQLight.Expression` instead.

## Checkpoints

Mainnet

````
Sources/ZcashLightClientKit/Resources/checkpoints/mainnet/2637500.json
...
Sources/ZcashLightClientKit/Resources/checkpoints/mainnet/2647500.json
````

# 2.2.2 - 2024-09-06

## Added

### [#1466] Choose the best server by testing responses from multiple hosts
- Synchronizer's `evaluateBestOf(endpoints: [], ...) async -> [LightWalletEndpoint]` method takes a list of endpoints and evaluates top k best performant servers. 

- `TransactionEntity` extended to access `is_shielding` from the DB and provides the value to the clients. 

## Checkpoints

Mainnet

````
Sources/ZcashLightClientKit/Resources/checkpoints/mainnet/2620000.json
...
Sources/ZcashLightClientKit/Resources/checkpoints/mainnet/2635000.json
````

# 2.2.1 - 2024-08-21

## Fixed
- This release fixes an error in database migration logic that could cause problems
  when upgrading certain wallets from versions in the 2.1.x range.

# 2.2.0 - 2024-08-20

## Added
- `Synchronizer.exchangeRateUSDStream: AnyPublisher<FiatCurrencyResult?, Never>`,
  which returns the currently-cached USD/ZEC exchange rate, or `nil` if it has not yet been
  fetched.
- `Synchronizer.refreshExchangeRateUSD()`, which refreshes the rate returned by
  `Synchronizer.exchangeRateUSDStream`. Prices are queried over Tor (to hide the wallet's
  IP address).

## Changed

### [#1475] Adopt transaction data requests
- The transaction history is now processed using `transaction data requests`, which are fetched every 1,000 blocks during longer syncs or with each sync loop when a new block is mined.

## Checkpoints

Mainnet

````
Sources/ZcashLightClientKit/Resources/checkpoints/mainnet/2562500.json
...
Sources/ZcashLightClientKit/Resources/checkpoints/mainnet/2617500.json
````

# 2.1.12 - 2024-07-04

## Fixed

### [#1462] Syncing is broken
The CompactBlockProcessor's state machine got stuck in some cases at the updateChainTip action.

# 2.1.11 - 2024-07-03

## Added

### [#452] TX Resubmission-the wallet has to periodically resubmit unmined transactions
The Compact block processor's state machine has been extended to check whether there are any unmined and unexpired transactions, and it attempts to resubmit such transactions every 5 minutes.

## Checkpoints

Mainnet

````
Sources/ZcashLightClientKit/Resources/checkpoints/mainnet/2542500.json
...
Sources/ZcashLightClientKit/Resources/checkpoints/mainnet/2560000.json
````

# 2.1.10 - 2024-06-14

## Fixed
- Further changes for compatibility with Xcode 15.3 and above. 

## Checkpoints

Mainnet

````
Sources/ZcashLightClientKit/Resources/checkpoints/mainnet/2532500.json
...
Sources/ZcashLightClientKit/Resources/checkpoints/mainnet/2540000.json
````

# 2.1.9 - 2024-06-05

## Fixed
- Synchronizer's' `prepare()` method passes even if server is down and not providing chan tip. 

## Checkpoints

Mainnet

````
Sources/ZcashLightClientKit/Resources/checkpoints/mainnet/2522500.json
...
Sources/ZcashLightClientKit/Resources/checkpoints/mainnet/2530000.json
````

# 2.1.8 - 2024-05-30

## Added
- New API `getMemos(for rawID: Data) -> [Memos]` to load memos for a certain transaction (ZcashTransaction.Overview) defined by its rawID. 

## Fixed
- Swiftlint issues have been addressed.

## Checkpoints

Mainnet

````
Sources/ZcashLightClientKit/Resources/checkpoints/mainnet/2475000.json
...
Sources/ZcashLightClientKit/Resources/checkpoints/mainnet/2520000.json
````

# 2.1.7 - 2024-05-16

## Changed
- `minimumShieldingConfirmations` set to 1 instead of 10. This should fasten the time it takes to swap transparent funds to shielded ones.

# 2.1.6 - 2024-05-15

## Fixed
- The backend method proposeShielding checks the pointer for a null value before attempting to construct the Data with it. Without this check, proposeShielding would crash when there were either zero funds to shield or when the amount was less than the threshold defined by the client.

# 2.1.5 - 2024-04-18

## Changed
- Updated to `zcash-light-client-ffi` version 0.8.0. This includes a migration to
  ensure that the default Unified Address for existing wallets contains an Orchard
  receiver.
- This release includes a workaround for build and deployment issues related to
  a bug in XCode 15.3.

# 2.1.4 - 2024-04-17

## Changed
- The database locking mechanism has been changed to use async/await concurrency approach - the DBActor.

## Fixed
- Call of wipe() resets local (in memory) values.

## Checkpoints

Mainnet

````
Sources/ZcashLightClientKit/Resources/checkpoints/mainnet/2450000.json
...
Sources/ZcashLightClientKit/Resources/checkpoints/mainnet/2472500.json
````


Testnet

````
Sources/ZcashLightClientKit/Resources/checkpoints/testnet/2780000.json
Sources/ZcashLightClientKit/Resources/checkpoints/testnet/2790000.json
````

# 2.1.3 - 2024-03-28

## Fixed
- Orchard subtree roots are now fetched alongside Sapling subtree roots.

# 2.1.2 - 2024-03-27

## Fixed
- Bug in note selection when sending to a transparent recipient.

# 2.1.1 - 2024-03-27

## Fixed
- Bug in an SQL query that prevented shielding of transparent funds.

# 2.1.0 - 2024-03-26

### [#1379] Fulfill Payment from a valid ZIP-321 request
New API implemented that allows clients to use a ZIP-321 Payment URI to create transaction.
```
func fulfillPaymentURI(
        _ uri: String,
        spendingKey: UnifiedSpendingKey
    ) async throws -> ZcashTransaction.Overview
```

Possible errors:
- `ZcashError.rustProposeTransferFromURI`
- Other errors that `sentToAddress` can throw

## Removed

- `SDKSynchronizer.latestUTXOs`

## Checkpoints

Mainnet

````
Sources/ZcashLightClientKit/Resources/checkpoints/mainnet/2430000.json
...
Sources/ZcashLightClientKit/Resources/checkpoints/mainnet/2447500.json
````


Testnet

````
Sources/ZcashLightClientKit/Resources/checkpoints/testnet/2750000.json
...
Sources/ZcashLightClientKit/Resources/checkpoints/testnet/2770000.json
````

# 2.0.11 - 2024-03-08

## Changed
- Migrated to `zcash-light-client-ffi 0.6.0`.

### [#1186] Enable ZIP 317 fees
- The SDK now generates transactions using [ZIP 317](https://zips.z.cash/zip-0317) fees,
  instead of a fixed fee of 10,000 Zatoshi. Use `Proposal.totalFeeRequired` to check the
  total fee for a transfer before creating it.

## Added

### [#1204] Expose APIs for working with transaction proposals
New `Synchronizer` APIs that enable constructing a proposal for transferring or
shielding funds, and then creating transactions from a proposal. The intermediate
proposal can be used to determine the required fee, before committing to producing
transactions.

The old `Synchronizer.sendToAddress` and `Synchronizer.shieldFunds` APIs have been
deprecated, and will be removed in 2.1.0 (which will create multiple transactions
at once for some recipients).

## Checkpoints

Mainnet

````
Sources/ZcashLightClientKit/Resources/checkpoints/mainnet/2402500.json
...
Sources/ZcashLightClientKit/Resources/checkpoints/mainnet/2427500.json
````


Testnet

````
Sources/ZcashLightClientKit/Resources/checkpoints/testnet/2690000.json
...
Sources/ZcashLightClientKit/Resources/checkpoints/testnet/2740000.json
````

# 2.0.10 - 2024-02-12

## Added

### [#1153] Allow runtime switch of lightwalletd servers
New API implemented that allows clients to change the `mainnet` endpoint. Use `func switchTo(endpoint: LightWalletEndpoint) async throws`.
Possible errors:
- `ZcashError.synchronizerServerSwitch` will perform a check to ensure that it's possible to communicate with the specified lightwalletd server, which may result in an an error. If this check fails, the user should be prompted to check the address, port and verify that the `address:port` format is respected.
- Switching endpoints causes a call to `synchronizer.Start()`, which may throw a `ZcashError`.

## Changed

### [#1369] SynchronizerState refactor and balances cleanup
`SynchronizerState` cleaned up and changed to provide only `AccountBalance`. This struct holds `saplingBalance: PoolBalance` which represents shielded balance for both total and spendable. Also holds `unshielded: Zatoshi` which represents transparent balance.

## Removed

### [#1369] SynchronizerState refactor and balances cleanup
- `WalletBalance` has been removed from the SDK, replaced with `AccountBalance`.
- `getTransparentBalance(accountIndex: Int)`, use `getAccountBalance(accountIndex: Int = 0)` instead
- `getShieldedBalance(accountIndex: Int)`, use `getAccountBalance(accountIndex: Int = 0)` instead
- `getShieldedVerifiedBalance(accountIndex: Int)`, use `getAccountBalance(accountIndex: Int = 0)` instead

# 2.0.9 - 2024-01-31

## Changed

### [#1363] Account balances in the SynchronizerState
`shieldedBalance: WalletBalance` has been replaced with `accountBalances: AccountBalance`. `AccountBalance` provides the same values as `shieldedBalance` but adds up a pending changes. Under the hood this calls rust's `getWalletSummary` which improved also the syncing initial values of % and balances.

## Added

### [#1153] Allow runtime switch of lightwalletd servers
New API implemented that allows clients to change the `mainnet` endpoint. Use `func switchTo(endpoint: LightWalletEndpoint) async throws`.
Possible errors:
- `ZcashError.synchronizerServerSwitch`: endpoint fails, check the address, port and format address:port,
- Some `ZcashError` related to `synchronizer.Start()`: the switch calls `start()` at the end and that is the only throwing function except the validation.

# 2.0.8 - 2024-01-30

Adopt `zcash-light-client-ffi 0.5.1`. This fixes a serialization problem
broke shielding.

# 2.0.7 - 2024-01-29

## Added
- `Model.ScanSummary`
- `Model.WalletSummary.{PoolBalance, AccountBalance, WalletSummary}`

## Changed
- The `ZcashError` type has changed.
  - Added variant `rustGetWalletSummary`
  - Removed variants:
    - `rustGetVerifiedBalance` (expect `rustGetWalletSummary` instead)
    - `rustGetScanProgress` (expect `rustGetWalletSummary` instead)
    - `rustGetBalance` (expect `rustGetWalletSummary` instead)
- The performance of `getWalletSummary` and `scanBlocks` have been improved.

# 2.0.6 - 2024-01-28

## Changed

### [#1346] Troubleshooting synchronization
We focused on performance of the synchronization and found out a root cause in progress reporting. Simple change reduced the synchronization significantly by reporting less frequently. This affect the UX a bit because the % of the sync is updated only every 500 scanned blocks instead of every 100. Proper solution is going to be handled in #1353.

### [#1351] Recover from block stream issues
Async block stream grpc calls sometimes fail with unknown error 14, most of the times represented as `Transport became inactive` or `NIOHTTP2.StreamClosed`. Unless the service is truly down, these errors are usually false positive ones. The SDK was able to recover from this error with the next sync triggered but it takes 10-30s to happen. This delay is unnecessary so we made 2 changes. When these errors are caught the next sync is triggered immediately (at most 3 times) + the error state is not passed to the clients.

## Checkpoints

Mainnet

````
Sources/ZcashLightClientKit/Resources/checkpoints/mainnet/2332500.json
...
Sources/ZcashLightClientKit/Resources/checkpoints/mainnet/2382500.json
````


Testnet

````
Sources/ZcashLightClientKit/Resources/checkpoints/testnet/2640000.json
...
Sources/ZcashLightClientKit/Resources/checkpoints/testnet/2690000.json
````

# 2.0.5 - 2023-12-15

## Added

### [#1336] Tweaks for sdk metrics
Shielded verified and total balances are logged for every sync of `SDKMetrics`.

## Checkpoints

Mainnet
Sources/ZcashLightClientKit/Resources/checkpoints/mainnet/2330000.json

Testnet
Sources/ZcashLightClientKit/Resources/checkpoints/testnet/2630000.json

# 2.0.4 - 2023-12-12

## Changed
The `SDKMetrics` logs data using os_log. The public API `enableMetrics()` and `disableMetrics()` no longer exist. All metrics are automatically logged for every sync run. Extraction of the metrics is up to the client/dev - done by using `OSLogStore`.

## Added

### [#1325] Log metrics
The sync process is measured and detailed metrics are logged for every sync run. The data are logged using os_log so any client can export it. Verbose logs are under `sdkLogs_default` category, `default` level. Sync specific logs use `error` level.

## Checkpoints

Mainnet

````
Sources/ZcashLightClientKit/Resources/checkpoints/mainnet/2270000.json
...
Sources/ZcashLightClientKit/Resources/checkpoints/mainnet/2327500.json
````


Testnet

````
Sources/ZcashLightClientKit/Resources/checkpoints/testnet/2560000.json
...
Sources/ZcashLightClientKit/Resources/checkpoints/testnet/2620000.json
````

# 2.0.3 - 2023-10-20

## Fixed

### [#1308] Enhancing seems to not process all ranges
The enhancing of the transactions now processes all the blocks suggested by scan ranges. The issue was that when new scan ranges were suggested the value that drives the enhancing range computation wasn't reset, so when higher ranges were processed, the lower ranges were skipped. This fix ensures all transaction data are properly set, as well as fixing eventStream `.foundTransaction` reporting.

### Fix incorrect note deduplication in v_transactions (librustzcash)
This is a fix in the rust layer. The amount sent in the transaction was incorrectly reported even though the actual amount was sent properly. Now clients should see the amount they expect to see in the UI.

## Checkpoints

Mainnet

````
Sources/ZcashLightClientKit/Resources/checkpoints/mainnet/2250000.json
...
Sources/ZcashLightClientKit/Resources/checkpoints/mainnet/2267500.json
````


Testnet

````
Sources/ZcashLightClientKit/Resources/checkpoints/testnet/2540000.json
Sources/ZcashLightClientKit/Resources/checkpoints/testnet/2550000.json
````


# 2.0.2 - 2023-10-12

## Changed

### [#1303] Don't invalidate the timer with the error
The SDK has some simple logic of retrying when some erros occurs. There were 5 attempts of retry until the SDK stopped the synchronization process completely. (The timer is not restarted after those). That approach led to some annoying UX issue of manually starting the SDKSynchronizer from the client, shifting the responsibility to the devs/clients. This has been changed, the SDK never stops the timer unless `synchronizer.stop()` is called.

## Fixed

### [#1301] foundTransactions don't emit after rewind
The `.foundTransactions` observed on eventStream worked well during the sync until the rewind was called. That API missed reset of the ActionContext in the CompactBlockProcesser and that led to never observing the same transactions again. This ticket fixed the problem, reset is called in the rewind and new sync passes the transactions to the stream.

# 2.0.1 - 2023-10-03

## Changed

### [#1294] Remove all uses of the incorrect 1000-ZAT fee
The 1000 Zatoshi fee proposed in ZIP-313 is deprecated now and so the minimum is 10k Zatoshi, defined in ZIP-317.
The SDK has been cleaned up from deprecated fee but note, real fee is handled in a rust layer.
The public API `NetworkConstants.defaultFee(for: BlockHeight)` has been refactored to `NetworkConstants.defaultFee()`.

# 2.0.0 - 2023-09-25

## Notable Changes

This release updates `ZcashLightClientKit` to implement the Spend-Before-Sync fast
synchronization algorithm.

## Changed

Updated dependencies:
- `zcash-light-client-ffi 0.4.0`

`CompactBlockProcessor` now processes compact blocks from the lightwalletd server with Spend-before-Sync algorithm (i.e. non-linear order). This feature shortens the time after which a wallet's spendable balance can be used.

### [#1196] Check logging level priorities
The levels for logging have been updated according to Log Levels in Swift. (https://www.swift.org/server/guides/libraries/log-levels.html).
There's one naming difference, instead of `notice` we use `event`. So the order is debug, info, event, warning, error.

### [#1111] Change how the sync progress is stored inside the SDK

`Initializer` has now a new parameter called `generalStorageURL`. This URL is the location of the directory
where the SDK can store any information it needs. A directory doesn't have to exist. But the SDK must
be able to write to this location after it creates this directory. It is suggested that this directory is
a subdirectory of the `Documents` directory. If this information is stored in `Documents` then the
system itself won't remove these data.

Synchronizer's prepare(...) public API changed: `viewingKeys:
[UnifiedFullViewingKey]` has been removed and `for walletMode: WalletInitMode`
added. `WalletInitMode` is an enum with 3 cases: .newWallet, .restoreWallet and
.existingWallet. Use `.newWallet` when preparing the SDKSynchronizer for a
brand new wallet that has been generated. Use `.restoreWallet` when wallet is
about to be restored from a seed and `.existingWallet` for all other scenarios.

## Removed

### [#1181] Correct computation of progress for Spend before Sync
`latestScannedHeight` and `latestScannedTime` have been removed from `SynchronizerState`. With multiple algorithms
of syncing the amount of data provided is reduced so it's consistent. Spend before Sync is done in non-linear order
so both Height and Time don't make sense anymore.

### [#1230] Remove linear sync from the SDK

- `latestScannedHeight` and `latestScannedTime` have been removed from the
  SynchronizerState.
- The concept of pending transaction has changed: `func allPendingTransactions()`
  is no longer available. Use `public func allTransactions()` instead.

# 0.22.0-beta

## Checkpoints

Mainnet

````
Sources/ZcashLightClientKit/Resources/checkpoints/mainnet/2057500.json
Sources/ZcashLightClientKit/Resources/checkpoints/mainnet/2060000.json
Sources/ZcashLightClientKit/Resources/checkpoints/mainnet/2062500.json
Sources/ZcashLightClientKit/Resources/checkpoints/mainnet/2065000.json
Sources/ZcashLightClientKit/Resources/checkpoints/mainnet/2067500.json
Sources/ZcashLightClientKit/Resources/checkpoints/mainnet/2070000.json
Sources/ZcashLightClientKit/Resources/checkpoints/mainnet/2072500.json
Sources/ZcashLightClientKit/Resources/checkpoints/mainnet/2075000.json
Sources/ZcashLightClientKit/Resources/checkpoints/mainnet/2077500.json
Sources/ZcashLightClientKit/Resources/checkpoints/mainnet/2080000.json
Sources/ZcashLightClientKit/Resources/checkpoints/mainnet/2082500.json
Sources/ZcashLightClientKit/Resources/checkpoints/mainnet/2085000.json
Sources/ZcashLightClientKit/Resources/checkpoints/mainnet/2087500.json
Sources/ZcashLightClientKit/Resources/checkpoints/mainnet/2090000.json
````


Testnet

````
Sources/ZcashLightClientKit/Resources/checkpoints/testnet/2320000.json
Sources/ZcashLightClientKit/Resources/checkpoints/testnet/2330000.json
Sources/ZcashLightClientKit/Resources/checkpoints/testnet/2340000.json
````

## Fixed

- [#1037] Empty string memo throws `ZcashError.memoTextInputEndsWithNullBytes`
- [#1016] Rebuild download stream periodically while downloading
This fixes a memory consumption issue coming from GRPC-Swift.
- [#1019] Memo has trailing garbled text

### [#1111] Change how the sync progress is stored inside the SDK

`Initializer` has now a new parameter called `generalStorageURL`. This URL is the location of the directory
where the SDK can store any information it needs. A directory doesn't have to exist. But the SDK must
be able to write to this location after it creates this directory. It is suggested that this directory is
a subdirectory of the `Documents` directory. If this information is stored in `Documents` then the
system itself won't remove these data.

### [#1019] Memo has trailing garbled text

Changes the way unpadded bytes are turned into a UTF-8 Swift String
without using cString assuming APIs that would overflow memory and
add garbled trailing bytes.

- [#781] This fixes test `testMaxAmountMinusOneSend` by creating two separate tests:
  - testMaxAmountMinusOneSendFails
  - testMaxAmountSend

Also includes new functionality that tracks sent transactions so
that users can be notified specifically when they are mined and uses "idea B" of
issue #1033.

closes #1033
closes #781

### [#1001] Remove PendingDb in favor of `v_transactions` and `v_tx_output` Views

## Changed

- `WalletTransactionEncoder` now uses a `LightWalletService` to submit the
encoded transactions.

- Functions returning or receiving `ZcashTransaction.Sent` or `ZcashTransaction.Received` now
will be simplified by returning `ZcashTransaction.Overview` or be replaced by their Overview
counterparts

## Added

- `ZcashTransaction.Overview` can be checked for "pending-ness" by calling`.isPending(latestHeight:)` latest height must be provided so that minedHeight
  can be compared with the lastest and the `defaultStaleTolerance` constant.

- `TransactionRecipient` is now a public type.

- `ZcashTransaction.Output` can be queried to know the inner details of a
  `ZcashTransaction.Overview`. It will return an array with all the tracked
  outputs for that transaction so that they can be shown to users who request them

- `ZcashTransaction.Overview.State` is introduced to represent `confirmed`,
  `pending` or `expired` states. This State is relative to the current height
  of the chain that is passed to the function `getState(for currentHeight: BlockHeight)`.

State should be a transient value and it's not adviced to store it unless
transactions have stale values such as `confirmed` or `expired`.

### Synchronizer Changes

- `public func getTransactionOutputs(transaction) async -> [ZcashTransaction.Output]` is added to
get the outputs related to the given transaction. You can use this to know every detail of the
transaction Overview and show it in a more fine-grained UI.

- `TransactionRecipient` is returned on `getRecipients(for:)`.

## Renamed

- `AccountEntity` called `Account` is now `DbAccount`

## Removed

- `ZcashTransaction.Received` and `ZcashTransaction.Sent` are removed
  and replaced by `Overview` since the notion of Sent and received is
  not entirely applicable to Zcash transactions where value can be
  sent and received at the same time. Transactions with negative value
  will be considered as "sent" but that won't be enforced with a type
  anymore
- `cancelSpend()`: support for cancel spend was removed since its
  completion was not guaranteed
- `PendingTransactionEntity` and all of its related components.
  Pending items are still tracked and visualized by the existing APIs
  but they are retrieved from the `TransactionRepository` instead by
  returning `ZcashTransaction.Overview` instead.
- `pendingDbURL` is removed from every place it was required. Its
  deletion is responsibility of wallet developers.
- `ClearedTransactions` are now just `transactions`.`MigrationManager`
  is deleted. Now all migrations are in charge of the rust welding layer.
- `PendingTransactionDao.swift` is removed.
- `PendingTransactionRepository` protocol is removed.
- `TransactionManagerError`
- `PersistentTransactionManager`
- `OutboundTransactionManager` is deleted and replaced by `TransactionEncoder`
  which now incorporates `submit(encoded:)` functionality
- `DatabaseMigrationManager` is remove since it's no longer needed all Database
  migrations shall be hanlded by the rust layer.
- `ZcashSDK.defaultPendingDbName` along with any sibling members
- `TransactionRepository`
    - `findMemos(for receivedTransaction: ZcashTransaction.Received)`
    - `findMemos(for sentTransaction: ZcashTransaction.Sent)`

### [#1013] Enable more granular control over logging behavior

Now the SDK allows for more fine-tuning of its logging behavior. The `LoggingPolicy` enum
provides for three options: `.default(OSLogger.LogLevel)` wherein the SDK will use its own logger, with the option
to customize the log level by passing an `OSLogger.LogLevel` to the enum case.
`custom` allows one to pass a custom `Logger` implementation for completely customized logging.
Lastly, `noLogging` disables logging entirely.

To utilize this new configuration option, pass a `loggingPolicy` into the `Initializer`. If unspecified, the SDK
will utilize an internal `Logger` implementation with an `OSLogger.LogLevel` of `.debug`

### [#442] Implement parallel downloading and scanning

The SDK now parallelizes the download and scanning of blocks. If the network connection of the client device is fast enough then the scanning
process doesn't have to wait for blocks to be downloaded. This makes the whole sync process faster.

`Synchronizer.stop()` method is not async anymore.

### [#361] Redesign errors inside the SDK

Now the SDK uses only one error type - `ZcashError`. Each method that throws now throws only `ZcashError`.
Each publisher (or stream) that can emit error now emitts only `ZcashError`.

Each symbol in `ZcashError` enum represents one error. Each error is used only in one place
inside the SDK. Each error has assigned unique error code (`ZcashErrorCode`) which can be used in logs.

# 0.21.0-beta

## Checkpoints

Mainnet:

````
Sources/ZcashLightClientKit/Resources/checkpoints/mainnet/2032500.json
Sources/ZcashLightClientKit/Resources/checkpoints/mainnet/2035000.json
Sources/ZcashLightClientKit/Resources/checkpoints/mainnet/2037500.json
Sources/ZcashLightClientKit/Resources/checkpoints/mainnet/2040000.json
Sources/ZcashLightClientKit/Resources/checkpoints/mainnet/2042500.json
Sources/ZcashLightClientKit/Resources/checkpoints/mainnet/2045000.json
Sources/ZcashLightClientKit/Resources/checkpoints/mainnet/2047500.json
Sources/ZcashLightClientKit/Resources/checkpoints/mainnet/2050000.json
Sources/ZcashLightClientKit/Resources/checkpoints/mainnet/2052500.json
Sources/ZcashLightClientKit/Resources/checkpoints/mainnet/2055000.json
````

Testnet
````
Sources/ZcashLightClientKit/Resources/checkpoints/testnet/2290000.json
````

### [#969] Clear cache on error to avoid discontinuities when verifying
This change drops the file-system cache whenever an error occurs when storing blocks
so that there is not a discontinuity in the cached block range that could cause a
discontinuity error on libzcashlc when calling `scan_blocks`. This will have a setback of
at most 100 blocks that would have to be re-downloaded when resuming sync.

### [#959] and [#914] Value of outbound transactions does not match user intended tx input

This change switches to a new (future) version of the rust crates that will get
rid of the sent and received transactions Views in favor of a v_transaction
view that will do better accounting of outgoing and incoming funds.
Additionally it will support an outputs view for seeing the inner details of
transactions enabling the SDKs tell the users the precise movement of value
that a tx causes in its multiple possible ways according to the protocol.

the v_tx_outputs view is not yet implemented.

Sent and Received transaction sub-types are kept for compatibility purposes but
they are generated from Overviews instead of queried from a specific view.

In the transaction Overview the value represents the whole value transfer for
the transaction from the point of view of a given account including fees. This
means that the value for a single transaction Overview struct represents the
addition or subtraction of ZEC value to the account's balance.

Future updates will give clients the possibility to drill into the inner
workings of those value changes in a per-output basis for each transaction.

Also, the field pending_unmined field was added to v_transactions so that
wallets can query DataDb for pending but yet unmined txs

This will prepare the field for removing the notion of a "PendingDb" and its nuances.

### [#888] Updates to layer between Swift and Rust

This is mostly internal change. But it also touches the public API.

`KeyDeriving` protocol is changed. And therefore `DerivationTool` is changed. `deriveUnifiedSpendingKey(seed:accountIndex:)` and
`deriveUnifiedFullViewingKey(from:)` methods are now async. `DerivationTool` offers alternatives for these methods. Alternatives are using either
closures or Combine.

### [#469] ZcashRustBackendWelding to Async

This is mostly internal change. But it also touches the public API.

These methods previously returned Optional and now those methods return non-optional value and those methods can an throw error:
- `getSaplingAddress(accountIndex: Int) async throws -> SaplingAddress`
- `func getUnifiedAddress(accountIndex: Int) async throws -> UnifiedAddress`
- `func getTransparentAddress(accountIndex: Int) async throws -> TransparentAddress`

These methods are now async:
- `func getShieldedBalance(accountIndex: Int) async throws -> Zatoshi`
- `func getShieldedVerifiedBalance(accountIndex: Int) async throws -> Zatoshi`

`Initializer` no longer have methods to get balance. Use `SDKSynchronizer` (or it's alternative APIs) to get balance.


# 0.20.0-beta

## Checkpoints:

Mainnet:

````
Sources/ZcashLightClientKit/Resources/checkpoints/mainnet/2012500.json
Sources/ZcashLightClientKit/Resources/checkpoints/mainnet/2015000.json
Sources/ZcashLightClientKit/Resources/checkpoints/mainnet/2017500.json
Sources/ZcashLightClientKit/Resources/checkpoints/mainnet/2020000.json
Sources/ZcashLightClientKit/Resources/checkpoints/mainnet/2022500.json
Sources/ZcashLightClientKit/Resources/checkpoints/mainnet/2025000.json
Sources/ZcashLightClientKit/Resources/checkpoints/mainnet/2027500.json
Sources/ZcashLightClientKit/Resources/checkpoints/mainnet/2030000.json
````

Testnet:

````
Sources/ZcashLightClientKit/Resources/checkpoints/testnet/2260000.json
Sources/ZcashLightClientKit/Resources/checkpoints/testnet/2270000.json
Sources/ZcashLightClientKit/Resources/checkpoints/testnet/2280000.json
````

## Deprecations made effective:

Synchronizer:
- `func getShieldedBalance(accountIndex: Int) -> Int64`
- `func getShieldedVerifiedBalance(accountIndex: Int) -> Int64`
  use the API retuning Zatoshi instead. If needed `zatoshi.amount` would return an
  Int64 value.

Initializer:
- `func getBalance(account index: Int = 0) -> Int64`
  use the API retuning Zatoshi instead. If needed `zatoshi.amount` would return an
  Int64 value.
- `func getVerifiedBalance(account index: Int = 0) -> Int64`
  use the API retuning Zatoshi instead. If needed `zatoshi.amount` would return an
  Int64 value.

ZcashSDK.NetworkConstants:
- `func defaultFee(for height: BlockHeight) -> Int64`
  use the API retuning Zatoshi instead. If needed `zatoshi.amount` would return an
  Int64 value.

ZcashRustBackendWelding:
- `func getReceivedMemoAsUTF8(dbData:idNote:networkType:) -> String?`
  Use `getReceivedMemo(dbData:idNote:networkType)` instead
- `func getSentMemoAsUTF8(dbData:idNote:networkType:) -> String?`
  Use `getSentMemo(dbData:idNote:networkType)` instead

## Changed

### [#209] Support Initializer Aliases

Added `ZcashSynchronizerAlias` enum which is used to identify an instance of the `SDKSynchronizer`. All the paths
to all resources (databases, filesystem block storage...) are updated automatically inside the SDK according to the
alias. So it's safe to create multiple instances of the `SDKSynchronizer`. Each instance must have unique Alias. If
the `default` alias is used then the SDK works the same as before this change was introduced.

The SDK now also checks which aliases are used and it prevents situations when two instances of the `SDKSynchronizer`
has the same alias. Methods `prepare()` and `wipe()` do checks for used alias. And those methods fail
with `InitializerError.aliasAlreadyInUse` if the alias is already used.

If the alias check fails in the `prepare()` method then the status of the `SDKSynchronizer` isn't switched from `unprepared`.
These methods newly throw `SynchronizerError.notPrepared` error when the status is `unprepared`:
- `sendToAddress(spendingKey:zatoshi:toAddress:memo:) async throws -> PendingTransactionEntity`
- `shieldFundsspendingKey:memo:shieldingThreshold:) async throws -> PendingTransactionEntity`
- `latestUTXOs(address:) async throws -> [UnspentTransactionOutputEntity]`
- `refreshUTXOs(address:from:) async throws -> RefreshedUTXOs`
- `rewind(policy:) -> AnyPublisher<Void, Error>`

Provided file URLs to resources (databases, filesystem block storage...) are now parsed inside the SDK and updated
according to the alias. If some error during this happens then `SDKSynchronzer.prepare()` method throws
`InitializerError.cantUpdateURLWithAlias` error.

### [#831] Add support for alternative APIs

There are two new protocols (`ClosureSynchronizer` and `CombineSynchronizer`). And there are two new
objects which conform to respective protocols (`ClosureSDKSynchronizer` and `CombineSDKSynchronizer`). These
new objects offer alternative API for the `SDKSynchronizer`. Now the client app can choose which technology
it wants to use to communicate with Zcash SDK and it isn't forced to use async.

These methods in the `SDKSynchronizer` are now async:
- `prepare(with:viewingKeys:walletBirthday:)`
- `start(retry:)`
- `stop()`
- `cancelSpend(transaction:)`
- All the variants of the `getMemos(for:)` method.
- All the variants fo the `getRecipients(for:)` method.
- `allConfirmedTransactions(from:limit:)`

These properties in the `SDKSynchronizer` are now async:
- `pendingTransactions`
- `clearedTransactions`
- `sentTransactions`
- `receivedTransactions`

Non async `SDKsynchronizer.latestHeight(result:)` were moved to `ClosureSDKSynchronizer`.

### [#724] Switch from event based notifications to state based notifications

The `SDKSynchronizer` no longer uses `NotificationCenter` to send notifications.
Notifications are replaced with `Combine` publishers. Check the migrating document and
documentation in the code to get more information.

### [#826] Change how the SDK is initialized

- `viewingKeys` and `walletBirthday` are removed from `Initializer` constuctor. These parameters moved to
  `SDKSynchronizer.prepare` function.
- Constructor of the `SDKSynchronizer` no longer throws exception.
- Any value emitted from `lastState` stream before `SDKSynchronizer.prepare` is called has `latestScannedHeight` set to 0.
- `Initializer.initialize` function isn't public anymore. To initialize SDK call `SDKSynchronizer.prepare` instead.


# 0.19.1-beta

## Checkpoints added

Mainnet
````
Sources/ZcashLightClientKit/Resources/checkpoints/mainnet/2002500.json
Sources/ZcashLightClientKit/Resources/checkpoints/mainnet/2005000.json
Sources/ZcashLightClientKit/Resources/checkpoints/mainnet/2007500.json
Sources/ZcashLightClientKit/Resources/checkpoints/mainnet/2010000.json
````

Testnet
````
Sources/ZcashLightClientKit/Resources/checkpoints/testnet/2250000.json
````

## Fixed

### [#821] `failedToWriteMetadata` at sync startup

No public API changes.

Adds `func shouldClearBlockCacheAndUpdateInternalState() -> BlockHeight?` to `SyncRanges`
so that the compact block processor can advert internal states that are not consistent and
recover from such state.

For concrete examples check out the tests in:
`Tests/NetworkTests/CompactBlockProcessorTests.swift`

## Deleted
Removed linter binary from repository

# 0.19.0-beta

### [#816] Improve how rewind call can be used

`SDKSynchronizer.rewind(policy:)` function can be now called anytime. It returns `AnyPublisher` which
completes or fails when the rewind is done. For more details read the documentation for this method
in the code.

### [#801] Improve how wipe call can be used

`SDKSynchronizer.wipe()` function can be now called anytime. It returns `AnyPublisher` which
completes or fails when the wipe is done. For more details read the documentation for this method
in the code.

### [#793] Send synchronizerStopped notification only when sync process stops

`synchronizerStopped` notification is now sent after the sync process stops. It's
not sent right when `stop()` method is called.

### [#795] Include sapling-spend file into bundle for tests

This is only an internal change and doesn't change the behavior of the SDK. `Initializer`'s
constructor has a new parameter `saplingParamsSourceURL`. Use `SaplingParamsSourceURL.default`
value for this parameter.

### [#764] Refactor communication between components inside th SDK

This is mostly an internal change. A consequence of this change is that all the notifications
delivered via `NotificationCenter` with the prefix `blockProcessor` are now gone. If affected
notifications were used in your code use notifications with the prefix `synchronizer` now.
These notifications are defined in `SDKSynchronizer.swift`.

### [#759] Remove Jazz-generated HTML docs

We remove these documents since they are outdated and we rely on the docs in the code itself.

### [#726] Modularize GRPC layer

This is mostly internal change. `LightWalletService` is no longer public. If it
is used in your code replace it by using `SDKSynchronizer` API.

### [#770] Update GRPC swift library
This updates to GRPC-Swift 1.14.0.

## Checkpoints added:

Mainnet:
````
Sources/ZcashLightClientKit/Resources/checkpoints/mainnet/1965000.json
Sources/ZcashLightClientKit/Resources/checkpoints/mainnet/1967500.json
Sources/ZcashLightClientKit/Resources/checkpoints/mainnet/1970000.json
Sources/ZcashLightClientKit/Resources/checkpoints/mainnet/1972500.json
Sources/ZcashLightClientKit/Resources/checkpoints/mainnet/1975000.json
Sources/ZcashLightClientKit/Resources/checkpoints/mainnet/1977500.json
Sources/ZcashLightClientKit/Resources/checkpoints/mainnet/1980000.json
Sources/ZcashLightClientKit/Resources/checkpoints/mainnet/1982500.json
Sources/ZcashLightClientKit/Resources/checkpoints/mainnet/1985000.json
Sources/ZcashLightClientKit/Resources/checkpoints/mainnet/1987500.json
Sources/ZcashLightClientKit/Resources/checkpoints/mainnet/1990000.json
Sources/ZcashLightClientKit/Resources/checkpoints/mainnet/1992500.json
Sources/ZcashLightClientKit/Resources/checkpoints/mainnet/1995000.json
Sources/ZcashLightClientKit/Resources/checkpoints/mainnet/1997500.json
Sources/ZcashLightClientKit/Resources/checkpoints/mainnet/2000000.json
````

Testnet:
````
Sources/ZcashLightClientKit/Resources/checkpoints/testnet/2210000.json
Sources/ZcashLightClientKit/Resources/checkpoints/testnet/2220000.json
Sources/ZcashLightClientKit/Resources/checkpoints/testnet/2230000.json
Sources/ZcashLightClientKit/Resources/checkpoints/testnet/2240000.json
````
## File system backed block cache

File system based block cache. Compact blocks will now be stored
on the file system. Caller must provide a `URL` pointing to the
filesystem root directory where the fsBlock cache is. this directory
is expected to contain a `/blocks` sub-directory with the blocks stored
in the convened filename format `{height}-{hash}-compactblock`. This directory
must be granted both read and write permissions.

the file system cache will have a "bookkeeping" database that the rust
welding layer will use to know the state of the cache and locate the
cached compact blocks. This directory can be deleted provided that the
Compactblock processor or Synchronizer are not running. Upon deletion
caller is responsible for initializing these objects for the cache to
be created.

Implementation notes: Users of the SDK will know the path they will
provide but must assume no behavior whatsoever or rely on the cached
information in any way, since it is an internal state of the SDK.
Maintainers might provide no support for problems related to speculative
use of the file system cache. If you consider your application needs any
other information than the one available through public APIs, please
file the corresponding feature request.

### Added

- `Synchronizer.shieldFunds(spendingKey:memo:shieldingThreshold)` shieldingThreshold
was added allowing wallets to manage their own shielding policies.

### Removed
- `InitializerError.cacheDbMigrationFailed`

### Deprecations
CacheDb references that were deprecated instead of **deleted** are pointing out
that they should be useful for you to migrate from using cacheDb.

- `ResourceProvider.cacheDbURL` deprecated but left for one release cycle for clients
to move away from cacheDb.

- `NetworkConstants.defaultCacheDbName` deprecated but left for one release cycle for clients
to move away from cacheDb.

## Other Issues Fixed by this PR:

### [#587] ShieldFundsTests:
 - https://github.com/zcash/ZcashLightClientKit/issues/720
 - https://github.com/zcash/ZcashLightClientKit/issues/587
 - https://github.com/zcash/ZcashLightClientKit/issues/667

### [#443] Delete blocks from cache after processing them
    Closes https://github.com/zcash/ZcashLightClientKit/issues/443
### [#754] adopt name change in libzashlc package that fixes a deprecation in SPM
    Closes https://github.com/zcash/ZcashLightClientKit/issues/754

# 0.18.1-beta
### [#767] implement getRecipients() for Synchronizer.

This implements `getRecipients()` function which retrieves the possible
recipients from a sent transaction. These can either be addresses or
internal accounts depending on the transaction being a shielding tx
or a regular outgoing transaction.

Other changes:
- Fix version of zcash-light-client-ffi to 0.1.1
- Enhance error reporting on a test make Mock comply with protocol

# 0.18.0-beta

## Farewell Cocoapods.
### [#612] Remove Support for Cocoapods (#706)

It wouldn't have been possible to release an SDK without you, pal.

We are moving away from Cocoapods since our main dependencies, SwiftGRPC
and SWIFT-NIO are. We don't have much of a choice.

We've been communicating this for a long time. Although, if you really need Cocoapods,
please let us know by opening an issue in our repo and we'll talk about it.


### Checkpoints added

Mainnet
````
Sources/ZcashLightClientKit/Resources/checkpoints/mainnet/1937500.json
Sources/ZcashLightClientKit/Resources/checkpoints/mainnet/1940000.json
Sources/ZcashLightClientKit/Resources/checkpoints/mainnet/1942500.json
Sources/ZcashLightClientKit/Resources/checkpoints/mainnet/1945000.json
Sources/ZcashLightClientKit/Resources/checkpoints/mainnet/1947500.json
Sources/ZcashLightClientKit/Resources/checkpoints/mainnet/1950000.json
Sources/ZcashLightClientKit/Resources/checkpoints/mainnet/1952500.json
Sources/ZcashLightClientKit/Resources/checkpoints/mainnet/1955000.json
Sources/ZcashLightClientKit/Resources/checkpoints/mainnet/1957500.json
Sources/ZcashLightClientKit/Resources/checkpoints/mainnet/1960000.json
Sources/ZcashLightClientKit/Resources/checkpoints/mainnet/1962500.json
````

Testnet
````
Sources/ZcashLightClientKit/Resources/checkpoints/testnet/2180000.json
Sources/ZcashLightClientKit/Resources/checkpoints/testnet/2190000.json
Sources/ZcashLightClientKit/Resources/checkpoints/testnet/2200000.json
````

## Bugfixes

### [#645] Default rewind after ReOrg is 20 blocks when it should be 10
This fixes an issue where the default reorg was 20 blocks rewind instead of 10. The
reorg count was incremented before calling the rewind height computing function.

## Use Librustzcash database views to query and represent transactions

### [#556] Change data structures which represent transactions.

These data types are gone: `Transaction`, `TransactionEntity`, `ConfirmedTransaction`,
`ConfirmedTransactionEntity`. And these data types were added: `ZcashTransaction.Overview`,
`ZcashTransaction.Received`, `ZcashTransaction.Sent`.

New data structures are very similar to the old ones. Although there many breaking changes.
The APIs of the `SDKSynchronizer` remain unchanged in their behavior. They return different
data types. **When adopting this change, you should check which data types are used by methods
of the `SDKSynchronizer` in your code and change them accordingly.**

New transaction structures no longer have a `memo` property. This responds to the fact that
Zcash transactions can have either none or multiple memos. To get memos for the transaction
the `SDKSynchronizer` has now new methods to fetch those:
- `func getMemos(for transaction: ZcashTransaction.Overview) throws -> [Memo]`,
- `func getMemos(for receivedTransaction: ZcashTransaction.Received) throws -> [Memo]`
- `func getMemos(for sentTransaction: ZcashTransaction.Sent) throws -> [Memo]`

## CompactBlockProcessor is now internal
### [#671] Make CompactBlockProcessor Internal.


The CompactBlockProcessor is no longer a public class/API. Any direct access will
end up as a compiler error. Recommended way how to handle things is via `SDKSynchronizer`
from now on. The Demo app has been updated accordingly as well.

## We've changed how we download and scan blocks. Status reporting has changed.

### [#657] Change how blocks are downloaded and scanned.

In previous versions, the SDK first downloaded all the blocks and then it
scanned all the blocks. This approach requires a lot of disk space. The SDK now
behaves differently. It downloads a batch of blocks (100 by default), scans those, and
removes those blocks from the disk. And repeats this until all the blocks are processed.

`SyncStatus` was changed. `.downloading`, `.validating`, and `.scanning` symbols
were removed. And the `.scanning` symbol was added. The removed phases of the sync
process are now reported as one phase.

Notifications were also changed similarly. These notifications were
removed: `SDKSynchronizerDownloading`, `SDKSyncronizerValidating`, and `SDKSyncronizerScanning`.
And the `SDKSynchronizerSyncing` notification was added. The added notification replaces
the removed notifications.

## New Wipe Method to delete wallet information. Use with care.

### [#677] Add support for wallet wipe into SDK. Add new method `Synchronizer.wipe()`.

## Benchmarking APIs: A primer

### [#663] Foundations for the benchmarking/performance testing in the SDK.

This change presents 2 building blocks for the future automated tests, consisting
of a new SDKMetrics interface to control flow of the data in the SDK and
new performance (unit) test measuring synchronization of 100 mainnet blocks.

# 0.17.6-beta

### [#756] 0.17.5-beta updates to libzcashlc 0.2.0 when it shouldn't

Updated checkpoints to the ones present in 0.18.0-beta

# 0.17.5-beta

Update checkpoints

Mainnet

````
Sources/ZcashLightClientKit/Resources/checkpoints/mainnet/1912500.json
Sources/ZcashLightClientKit/Resources/checkpoints/mainnet/1915000.json
Sources/ZcashLightClientKit/Resources/checkpoints/mainnet/1917500.json
Sources/ZcashLightClientKit/Resources/checkpoints/mainnet/1920000.json
Sources/ZcashLightClientKit/Resources/checkpoints/mainnet/1922500.json
Sources/ZcashLightClientKit/Resources/checkpoints/mainnet/1925000.json
Sources/ZcashLightClientKit/Resources/checkpoints/mainnet/1927500.json
Sources/ZcashLightClientKit/Resources/checkpoints/mainnet/1930000.json
Sources/ZcashLightClientKit/Resources/checkpoints/mainnet/1932500.json
Sources/ZcashLightClientKit/Resources/checkpoints/mainnet/1935000.json
````

Tesnet
````
Sources/ZcashLightClientKit/Resources/checkpoints/testnet/2150000.json
Sources/ZcashLightClientKit/Resources/checkpoints/testnet/2160000.json
Sources/ZcashLightClientKit/Resources/checkpoints/testnet/2170000.json
````

# 0.17.4-beta

### [#665] Fix testShieldFunds() `get_transparent_balance` error
updates `libzcashlc` to `0.1.1` to fix an error where getting a
transparent balance on an empty database would fail.

# 0.17.3-beta

### [#646] SDK sync process resumes to previously saved block height
This change adds an internal storage test on UserDefaults that tells the
SDK where sync was left off when cancelled whatever the reason for it
to restart on a later attempt. This fixes some issues around syncing
long block ranges in several attempts not enhancing the right transactions
because the enhancing phase would only consider the last range scanned.
This only fixes the situation where rewinding the SDK would cause the
whole database to be cleared instead and syncing to be restarted from
scratch (issue [#660]).

- commit `3b7202c` Fix `testShieldFunds()` dataset loading issue. (#659)

## Checkpoints added

Mainnet
````
Sources/ZcashLightClientKit/Resources/checkpoints/mainnet/1897500.json
Sources/ZcashLightClientKit/Resources/checkpoints/mainnet/1900000.json
Sources/ZcashLightClientKit/Resources/checkpoints/mainnet/1902500.json
Sources/ZcashLightClientKit/Resources/checkpoints/mainnet/1905000.json
Sources/ZcashLightClientKit/Resources/checkpoints/mainnet/1907500.json
Sources/ZcashLightClientKit/Resources/checkpoints/mainnet/1910000.json
````

Testnet
````
Sources/ZcashLightClientKit/Resources/checkpoints/testnet/2140000.json
````

New Checkpoint for `testShieldFunds()`
```
Sources/ZcashLightClientKit/Resources/checkpoints/mainnet/1631000.json
```

# 0.17.2-beta

- [#660] Fix the situation when any rewind causes full rescan

# 0.17.1-beta

- [#651] Change the rewind behavior. Now if the rewind is used while the sync process is in progress then an exception is thrown.
- [#616] Download Stream generates too many updates on the main thread
  **WARNING**: Notifications from SDK are no longer delivered on main thread.
- [#585] Fix RewindRescanTests (#656)
- Cleanup warnings (#655)
- [#637] Make sapling parameter download part of processing blocks (#650)
- [#631] Verify SHA1 correctness of Sapling files after downloading (#643)
- Add benchmarking info to SyncBlocksViewController (#649)
- [#639] Provide an API to estimate TextMemo length limit correctly (#640)
- [#597] Bump up SQLite Swift to 0.14.1 (#638)
- [#488] Delete cache db when sync ends

## Checkpoints added

Mainnet
````
Sources/ZcashLightClientKit/Resources/checkpoints/mainnet/1882500.json
Sources/ZcashLightClientKit/Resources/checkpoints/mainnet/1885000.json
Sources/ZcashLightClientKit/Resources/checkpoints/mainnet/1887500.json
Sources/ZcashLightClientKit/Resources/checkpoints/mainnet/1890000.json
Sources/ZcashLightClientKit/Resources/checkpoints/mainnet/1892500.json
Sources/ZcashLightClientKit/Resources/checkpoints/mainnet/1895000.json
````

Testnet
````
Sources/ZcashLightClientKit/Resources/checkpoints/testnet/2120000.json
Sources/ZcashLightClientKit/Resources/checkpoints/testnet/2130000.json
````

# 0.17.0-beta

- [#321] Validate UA
- [#384] Adopt Type Safe Memos in the FFI and SDK
- [#355] Update lib.rs to lastest librustzcash master
- [#373] Demo App shows ZEC balances in scientific notation
- [#380] One of the initAccountsTable() is dead code (except for tests)
- [#374] XCTest don't load Resources from the module's bundle
- [#375] User can't go twice in a row to SendFundsViewController
- [#490] Rebase long dated PRs on top of the feature branches
- [#510] Change references of Shielded address to Sapling Address
- [#511] Derivation functions should only return a single resul
- [#512] Remove derivation of t-address from pubkey
- [#520] Use UA Test Vector for Recipient Test
- [#544] Change Demo App to use USK and new rolling addresses
- [#602] Improve error logging for InitializerError and RustWeldingError
- [#579] Fix database lock
- [#595] Update Travis to use Xcode 14
- [#592] Fix various tests and deleted some that are not useful anymore
- [#523] Make a CompactBlockProcessor an Actor
- [#593] Fix testSmallDownloadAsync test
- [#577] Fix: reduce batch size when reaching increased load part of the chain
- [#575] make Memo and MemoBytes parameters nullable so they can be omitted  when sending to transparent receivers.
- commit `1979e41` Fix pre populated Db to have transactions from darksidewalletd seed
- commit `a483537` Ensure that the persisted test database has had migrations applied.
- commit `1273d30` Clarify & make regular how migrations are applied.
- commit `78856c6` Fix: successive launches of the application fail because the closed range of the migrations to apply would be invalid (lower range > that upper range)
- commit `7847a71` Fix incorrect encoding of optional strings in PendingTransaction.
- commit `789cf01` Add Fee field to Transaction, ConfirmedTransaction, ReceivedTransactions and Pen dingTransactions. Update Notes DAOs with new fields
- commit `849083f` Fix UInt32 conversions to SQL in PendingTransactionDao
- commit `fae15ce` Fix sent_notes.to_address column reference.
- commit `23f1f5d` Merge pull request #562 from zcash/fix_UnifiedTypecodesTests
- commit `30a9c06` Replace `db.run` with `db.execute` to fix migration issues
- commit `0fbf90d` Add migration to re-create pending_transactions table with nullable columns.
- commit `36932a2` Use PendingTransactionEntity.internalAccount for shielding.
- commit `f5d7aa0` Modify PendingTransactionEntity to be able to represent internal shielding tx.
- [#561] Fix unified typecodes tests
- [#530] Implement ability to extract available typecodes from UA

## Checkpoints added

Mainnet
````
Sources/ZcashLightClientKit/Resources/checkpoints/mainnet/1872500.json
Sources/ZcashLightClientKit/Resources/checkpoints/mainnet/1875000.json
Sources/ZcashLightClientKit/Resources/checkpoints/mainnet/1877500.json
Sources/ZcashLightClientKit/Resources/checkpoints/mainnet/1880000.json
````

Testnet
````
Sources/ZcashLightClientKit/Resources/checkpoints/testnet/2110000.json
````

# 0.17.0-beta.rc1

## Checkpoints added

Mainnet
````
Sources/ZcashLightClientKit/Resources/checkpoints/mainnet/1852500.json
Sources/ZcashLightClientKit/Resources/checkpoints/mainnet/1855000.json
Sources/ZcashLightClientKit/Resources/checkpoints/mainnet/1857500.json
Sources/ZcashLightClientKit/Resources/checkpoints/mainnet/1860000.json
Sources/ZcashLightClientKit/Resources/checkpoints/mainnet/1862500.json
Sources/ZcashLightClientKit/Resources/checkpoints/mainnet/1865000.json
Sources/ZcashLightClientKit/Resources/checkpoints/mainnet/1867500.json
Sources/ZcashLightClientKit/Resources/checkpoints/mainnet/1870000.json
````

Testnet
````
Sources/ZcashLightClientKit/Resources/checkpoints/testnet/2020000.json
Sources/ZcashLightClientKit/Resources/checkpoints/testnet/2030000.json
Sources/ZcashLightClientKit/Resources/checkpoints/testnet/2040000.json
Sources/ZcashLightClientKit/Resources/checkpoints/testnet/2050000.json
Sources/ZcashLightClientKit/Resources/checkpoints/testnet/2060000.json
Sources/ZcashLightClientKit/Resources/checkpoints/testnet/2070000.json
Sources/ZcashLightClientKit/Resources/checkpoints/testnet/2080000.json
Sources/ZcashLightClientKit/Resources/checkpoints/testnet/2090000.json
Sources/ZcashLightClientKit/Resources/checkpoints/testnet/2100000.json
````

# 0.17.0-alpha.5

- update to libzcashlc 0.1.0-beta.3. This fixes an issue spending change notes

# 0.17.0-alpha.4

- update to libzcashlc 0.1.0-beta.2

# 0.17.0-alpha.3

- [#602] Improve error logging for InitializerError and RustWeldingError

# 0.17.0-alpha.2

- [#579] Fix database lock
- [#592] Fix various tests and deleted some that are not useful anymore
- [#581] getTransparentBalanceForAccount error not handled

# 0.17.0-alpha.1

See MIGRATING.md

# 0.16-13-beta

- [#597] SDK does not build with SQLite 0.14

# 0.16.12-beta

## Checkpoints added:

Mainnet
````
Sources/ZcashLightClientKit/Resources/checkpoints/mainnet/1832500.json
Sources/ZcashLightClientKit/Resources/checkpoints/mainnet/1835000.json
Sources/ZcashLightClientKit/Resources/checkpoints/mainnet/1837500.json
Sources/ZcashLightClientKit/Resources/checkpoints/mainnet/1840000.json
Sources/ZcashLightClientKit/Resources/checkpoints/mainnet/1842500.json
Sources/ZcashLightClientKit/Resources/checkpoints/mainnet/1845000.json
Sources/ZcashLightClientKit/Resources/checkpoints/mainnet/1847500.json
Sources/ZcashLightClientKit/Resources/checkpoints/mainnet/1850000.json
````

# 0.16.11-beta

## Checkpoints added:

Mainnet
````
Sources/ZcashLightClientKit/Resources/checkpoints/mainnet/1812500.json
Sources/ZcashLightClientKit/Resources/checkpoints/mainnet/1815000.json
Sources/ZcashLightClientKit/Resources/checkpoints/mainnet/1817500.json
Sources/ZcashLightClientKit/Resources/checkpoints/mainnet/1820000.json
Sources/ZcashLightClientKit/Resources/checkpoints/mainnet/1822500.json
Sources/ZcashLightClientKit/Resources/checkpoints/mainnet/1825000.json
Sources/ZcashLightClientKit/Resources/checkpoints/mainnet/1827500.json
Sources/ZcashLightClientKit/Resources/checkpoints/mainnet/1830000.json
````

# 0.16.10-beta

- [#532] [0.16.x-beta] Download does not stop correctly

  Issue Reported:

  When the synchronizer is stopped, the processor does not cancel
  the download correctly. Then when attempting to resume sync, the
  synchronizer is not on `.stopped` and can't be resumed

  this doesn't appear to happen in `master` branch that uses
  structured concurrency for operations.

  Fix:

  This commit makes sure that the download streamer checks cancelation
  before processing any block, or getting called back to report progress

## Checkpoints added

Mainnet
````
Sources/ZcashLightClientKit/Resources/checkpoints/mainnet/1807500.json
Sources/ZcashLightClientKit/Resources/checkpoints/mainnet/1810000.json
````

# 0.16.9-beta

## Checkpoints added

Mainnet
````
Sources/ZcashLightClientKit/Resources/checkpoints/mainnet/1787500.json
Sources/ZcashLightClientKit/Resources/checkpoints/mainnet/1790000.json
Sources/ZcashLightClientKit/Resources/checkpoints/mainnet/1792500.json
Sources/ZcashLightClientKit/Resources/checkpoints/mainnet/1795000.json
Sources/ZcashLightClientKit/Resources/checkpoints/mainnet/1797500.json
Sources/ZcashLightClientKit/Resources/checkpoints/mainnet/1800000.json
Sources/ZcashLightClientKit/Resources/checkpoints/mainnet/1802500.json
Sources/ZcashLightClientKit/Resources/checkpoints/mainnet/1805000.json
````

# 0.16.8-beta

## Checkpoints added

Mainnet
````
Sources/ZcashLightClientKit/Resources/checkpoints/mainnet/1775000.json
Sources/ZcashLightClientKit/Resources/checkpoints/mainnet/1777500.json
Sources/ZcashLightClientKit/Resources/checkpoints/mainnet/1780000.json
Sources/ZcashLightClientKit/Resources/checkpoints/mainnet/1782500.json
Sources/ZcashLightClientKit/Resources/checkpoints/mainnet/1785000.json
````

Testnet
````
Sources/ZcashLightClientKit/Resources/checkpoints/testnet/2000000.json
Sources/ZcashLightClientKit/Resources/checkpoints/testnet/2010000.json
````

# 0.16.7-beta

- [#455] revert queue priority downgrade changes from [#435] (#456)
  This reverts queue priority changes from commit `a5d0e447748257d2af5c9101391dd05a5ce929a2` since we detected it might prevent downloads to be scheduled in a timely fashion

## Checkpoints added

Mainnet
```
Sources/ZcashLightClientKit/Resources/checkpoints/mainnet/1757500.json
Sources/ZcashLightClientKit/Resources/checkpoints/mainnet/1760000.json
Sources/ZcashLightClientKit/Resources/checkpoints/mainnet/1762500.json
Sources/ZcashLightClientKit/Resources/checkpoints/mainnet/1765000.json
Sources/ZcashLightClientKit/Resources/checkpoints/mainnet/1767500.json
Sources/ZcashLightClientKit/Resources/checkpoints/mainnet/1770000.json
Sources/ZcashLightClientKit/Resources/checkpoints/mainnet/1772500.json
```

Testnet
```
Sources/ZcashLightClientKit/Resources/checkpoints/testnet/1980000.json
Sources/ZcashLightClientKit/Resources/checkpoints/testnet/1990000.json
```

# 0.16.6-beta

- There's a problem with 0.16.5-beta hash. Re-releasing

# 0.16.5-beta

- [#449] Use CompactBlock Streamer download instead of batch downloads (#451)
  This increases the speed of downloads significantly while reducing the memory footprint.

- [#435] thread sanitizer issues (#448)
  Issues related to Thread Sanitizer warnings

- Adds new Checkpoint for 1755000 on mainnet

# 0.16.4-beta

- [#444] Syncing Restarts to zero when the wallet is wiped and synced from zero in one go. (#445)
- [#440] Split constants for Download Batches and Scanning Batches (#441)
  This change was done to aleviate memory load when downloading large blocks.
  Default download batch constant is deprecated in favor of `DefaultDownloadBatch` and
  `DefaultScanningBatch`

# 0.16.3-beta

- [#436] Add checkpoint with a lower interval on mainnet (#437)
  This adds checkpoint at a 2500 block interval to help reduce scan times
  on new wallets

# 0.16.2-beta

- [#418] "Swift.EncodingError.InvalidValue Encoding an Int64 is not supported" (#430)
  This fixes Cocoapods clients pointing to SQLite 0.12.2 instead of using 0.13
  the former does not support custom encoding of Int64 and makes Zatoshi break

- [#428] make some helpers publicly accessible (#429)

# 0.16.1-beta

- [#422] Make Zatoshi extensions of `NSDecimalNumber` public (#423)
- [#419] Fix Unavailable Transport 14 when attempting to sync (#426)
  this changes timeout settings and Keepalive changes.
  Recommended settings for lightwalletd.com are 60000ms singleCallTimeout
  on `LightWalletEndpoint`

- [#416] Update GRPC to 1.8.2 (#421)

# 0.16.0-beta

This version changes the way wallet birthdays are handled. `WalletBirthday`
struct is not longer public and has been renamed to `Checkpoint`.

`SynchronizerError` has a default `LocalizedError` compliance to
help debug errors and display them to the user. This is a workaround
to get rid of cryptic errors that are being reported to maintainers and
are subject to change in future versions.

- [#392] Synchronizer error 8. when syncing. (#413)
- [#398] Make WalletBirthday an internal type (#414)
- [#411] add Fresh checkpoints for release 0.16.0-beta (#412)
- [#406] some BirthdayTests fail for MacOS target (#410)
- [#404] Configure GRPC KeepAlive according to docs (#409)

# 0.15.1-beta (hotfix)

- [#432] create 0.15.1-beta with SQLite 0.13
  this build is a hotfix for cocoapods. which has the wront SQLite dependency
  It moves it from 0.12.2 to 0.13

# 0.15.0-beta

** IMPORTANT ** This version no longer supports iOS 12
We've made a decision to make iOS 13 the minimum deployment target
in order to adopt and support Structured Concurrency and other important features
of the Swift language like Combine.

- [#363] bump iOS minimum deployment target to iOS 13.0 (#407)
- [#381] Move Zatoshi and Amount Types to the SDK (#396)
  This deprecates many methods on `SDKSynchronizer` using Zatoshi for amounts
  instead of `Int64`. This exposes number formatters that conveniently provide
  decimal conversion from `Zatoshi` to "human-readable" ZEC decimal numbers.

- [#397] Checkpoint format that supports NU5 TreeStates (#399)
  `WalletBirthday` now have both `saplingTree` and `orchardTree` values. The
  latter being Optional for checkpoints prior to Orchard activation height.

- [#401] DecodingError when refreshing pending transactions (#402)
- [#394] Update swift-grpc to 1.8.0 (#395)

# 0.14.0-beta

- [#388] Integrate libzcashlc 0.0.3 to support v5 transaction parsing on NU5 activation

# 0.13.1-beta

- [#326] Load Checkpoint files from bundle.
  This is great news! now checkpoints are loaded from files on the bundle instead of
  hardcoding them on source files. This will make updates easier, less error prone,
  and mostly automatable.

- PR #356 Adds a caveat to SPM / Xcode integration in Readme
- [#367] Darksidewalletd for testing `shield_funds`
- [#351] Write a Commit message Section for CONTRIBUTING.md

# 0.13.0-beta.2

- [Enhancement] Fix: make BlockProgress `.nullProgress` static property public for ECC Reference Wallet CombineSynchonizer

# 0.13.0-beta.1

- [Enhancement] PR #338. Rust-less build. Check for new documentation on how to benefit from this huge change
- [Enhancement] Swift Package Manager Support!

# 0.12.0-beta.6

- [Enhancement] Fresh checkpoints

# 0.12.0-beta.5

- FIX fixes to Apple Silicon M1 builds

# 0.12.0-beta.4

- Fix: add parameter to ensure 10 confs when shielding.

# 0.12.0-beta.2

- [Fix] Issue #293 MaxAttemptsReached error surfaces when it's actually dismissable and the wallet is working fine
- [Enhancement] Add test to verify that a checksum invalid t-address fails to validate.

# 0.12.0-alpha.11

- [Enhancement] Network Agnostic build

#  0.12.0-alpha.10

- Fix: UNIQUE Constraint bug when coming from background. fixed and logged warning to keep investigating
- [New] latestScannedHeight added to SDKSynchronizer

# 0.12.0-alpha.9

- CompactBlockProcessor states don't propagate correctly

# 0.12.0-alpha.8

- target height reporting enhancements

# 0.12.0-alpha.7

- improve status publishing for SDKSynchronizer
- [FIX] missingStartHeight error when scanning from sapling activation

# 0.12.0-alpha.6

- Make sapling parameters default url public

# 0.12.0-alpha.5

- add output files to build phase to avoid CI failures
- fix lint warnings

# 0.12.0-alpha.4

- Tests
- [Fix] Issue #289 main thread lock when validating the server
- [Fix] info single call times out all the time
- make sure operations cancel in a timely manner
- FigureNextBatchOperation.swift tests
- make range function static

# tag: 0.12.0-alpha.3

- getInfo service times out too soon

# 0.12.0-alpha.2

- FIX: processor stalls on reconnection
- Fix warnings

# 0.12.0-alpha.1

- Replace Status for SyncStatus
- fix tests
- Fix Demo App
- fetch operation does not cancel when the previous operations do
- Fix: operations start when they have been canceled already
- fix progress being > 1
- Synchronizing by phases, preview
- Add fetch UTXO operation to compact block processor
- CompactBlock batch download and stream download operation tests pass.

# 0.11.2

- [FIX] Fix build for Apple Silicon (M1) #285 by @ealymbaev

# 0.11.1

- [Enhancement] Rewind API has a `.quick` option

# 0.11.0

- [New] Shield Funds Feature
- [New] Get Transparent Balance for account
- [New] Z -> T Restore: transactions to transparent addresses are now restored when the user restores from seed or re-scans the wallet
- [New] [Preview] Unified Viewing Key Structure
- [New] Abstractions over Transparent Address and ShieldedAddress
- [FIX] `CompactBlockProcessor` validates LightdInfo from Lightwalletd
- [Enhancement] Add BlockTime to SDKSynchronizer updates
- [New] Db Migration for UVKs
- [FIX] Rewind API breaks on quick re-scan
- [Update] 37f2232: Update to gRPC-Swift 1.0.0

# 0.10.2

- Adds Mainnet and Testnet Checkpoints

# 0.10.1

- Adds Mainnet Checkpoints

# 0.10.0

- [critical] Fix #255 #261 outgoing no-change transactions not reported as mined
- [NEW] Rewind API. Allow Wallet developers to rewind synchronizer and (eventually) rescan
- [NEW] Rust Welding 0.0.6 - using rust crates 0.5 and Data Access API
- [NEW] updated Logger API to use StaticString on line and function as many logging libraries do
- [FIX] Mac OS BIG SUR build fixed

# 0.9.4

- New: added viewing key derivation to Derivation Tool
- Issue #252 - blockheight progress is latest height instead of upperbound of last scanned range

# 0.9.3

- added new checkpoints for mainnet

# 0.9.2

- Fix: memo string handling

# 0.9.1

- Fix: issue #240 reorg not catched because of ARC dealloc

# 0.9.0

- implement ZIP-313 reducing fees to 1000 zatoshi

# 0.8.0

- [IMPORTANT] Issue #237 Untie SDKSynchronizer from UIApplication Events
- Fix #236 fix CI problem
- Issue #176 operation gets cancelled when backgrounding
- Issue #136 on https://github.com/zcash/zcash-ios-wallet
- Issue #123 on https://github.com/zcash/zcash-ios-wallet
- PR from @ant013: Forcibly change the state to stopped when the handle cancels any task in OperationQueue

# 0.7.2

- Checkpoint for Mainnet

# 0.7.1

- Issue 208 - Improve API method to request transaction history
- Added Found transaction notification to SDK Synchronizer
- Add darksidewalletd tests for foundTransactions notifications
- [CRITICAL] Fix sqlite crate canopy issue. Add a new checkpoint to aid testing
- FIX - UNIQUE constraint violation when an operation failed

# 0.7.0

## Improvements

- #22 Sapling parameter downloader
- #201 Throw exception when seed can't be provided
- #204 Add DerivationTool to Initializer
- #205 Add IVK initialization capabilities to Initializer
- #206 [community request @esengulov] add extension function to identify inbound v. outbound txs on a client side
- #207 [community request @esengulov] Add extension function for timestamps on transactions

# 0.6.4

- FIX: transaction details listing duplicate transactions on certain transactions with several outputs and inputs
- added checkpoints

# 0.6.3

- updated to gRPC-Swift 1.0.0-alpha19
- readme warning on issues with rustc 1.46.0
- improvement on build system to help switch network environment faster

# 0.6.2

- added new checkpoints for testnet and mainnet

# 0.6.1

- Updated librustzcash to support Canopy on testnet

# 0.6.0

- Error handling improvements (breaks API)

# 0.5.3

- Fixes #158 #132 #134 #135 #133

# 0.5.2

- update Librustzcash to point to master repo!
- enhance pending transaction handling (#160)
- Added memo demo!
- automation!

# 0.5.1

- remove MnemonicKit dependency from tests

# 0.5.0

- Enable heartwood. (#138)
- Update LICENSE
- Switch to MnemonicSwift (#142)
- Issue 136 Null bytes in strings effectively truncate the string from … (#140)
- Fixes issue 136 - expiry height -1 on pending transactions (#139)
- Advanced Re Org tests + Balance tests (#137)
- CI doc mods (#116)
- Update issue templates
- Replace the threat model with the one on readthedocs (#131)
- Add bug report and feature request issue templates
- remove commit lock from podfile
- Canonical empty memo test (#112)
- Memo tests (#111)
- Decrypt transactions. Full wallet restore (#110)

# 0.4.0

- Updated GRPC dependency to Swift GRPC NIO. this change does not break any public interfaces

# 0.3.2

-  reorg testing (#104)
-  Docs - Fix typos and cleanup (#103)
-  ZcashRustBackend.decryptAndStoreTransaction()
-  Enhance logging on compact block processor
-  parameterize helper method with constant

# 0.3.1

- Reverted  -> update librustzcash to commit 52d8b436300724bc4b83aa4a0c659ab34c3dbce7

# 0.3.0

- testing: fix test crash
- fix: updated sample code where interface changed
- ENHANCEMENT: Retry support + error management
- FIX: processor crashes when lightwalletd has not caught up with latest height
- Better error handing when scanning fails
- [IMPORTANT] update librustzcash to commit 52d8b436300724bc4b83aa4a0c659ab34c3dbce7
- improved docs Move read.me up a directory
- NEW: Integrate logging capabilities
- FIX: account initialization error
- ENHANCEMENT: Mainnet checkpoints (#88)

# 0.2.1

**IMPORTANT: this version contains a critical fix, upgrade to it as soon as possible**

- [CRITICAL] Fixed a hardcoded COIN_TYPE on lib.rs
- added mainnet checkpoints

# 0.2.0

**Warning: These changes might break interfaces in your project.**

- upgraded to note-spending-v7
- fixed memory leak and blockrange error
- fixed memory cycles and leaks
- Fixed capture blocks retaining references
- fixed bug where compact block processor wouldn't reschedule
- add address validation functionality to Initializer
- Fixes to initializer, added v7 methods, documented API. Fixed compact block processor not initializing correctly upon new wallets.
- use "zip32 compliant" seed on demo app

# 0.1.3

Changes to createToAddress function to fix issues with paths that have spaces

Synchronizer:

change from computed variables to functions to allow throwing errors to clients

https://github.com/zcash/ZcashLightClientKit/pull/84<|MERGE_RESOLUTION|>--- conflicted
+++ resolved
@@ -6,14 +6,12 @@
 
 # Unreleased
 
-<<<<<<< HEAD
 ## Added
 - `SDKSynchronizer.redactPCZTForSigner`: Decrease the size of a PCZT for sending to a signer.
 - `SDKSynchronizer.PCZTRequiresSaplingProofs`: Check whether the Sapling parameters are required for a given PCZT.
-=======
+
 ## Updated
 - Methods returning an array of `ZcashTransaction.Overview` try to evaluate transaction's missing blockTime. This typically applies to an expired transaction.  
->>>>>>> 72c5e846
 
 # 2.2.8 - 2025-01-10
 
