# Unreleased
<<<<<<< HEAD
- [#677] Add support for wallet wipe into SDK. Add new method `Synchronizer.wipe()`. 

=======
- [#663] Foundations for the benchmarking/performance testing in the SDK. 
This change presents 2 building blocks for the future automated tests, consisting
of a new SDKMetrics interface to control flow of the data in the SDK and 
new performance (unit) test measuring synchronization of 100 mainnet blocks. 
>>>>>>> 3c3b97ca
# 0.17.4-beta
- [#665] Fix testShieldFunds() `get_transparent_balance` error
updates `libzcashlc` to `0.1.1` to fix an error where getting a 
transparent balance on an empty database would fail.
# 0.17.3-beta
- [#646] SDK sync process resumes to previously saved block height
This change adds an internal storage test on UserDefaults that tells the 
SDK where sync was left off when cancelled whatever the reason for it
to restart on a later attempt. This fixes some issues around syncing
long block ranges in several attempts not enhancing the right transactions
because the enhancing phase would only consider the last range scanned.
This only fixes the situation where rewinding the SDK would cause the 
whole database to be cleared instead and syncing to be restarted from 
scratch (issue [#660]).

- commit `3b7202c` Fix `testShieldFunds()` dataset loading issue. (#659)
New Checkpoints

Mainnet
````
Sources/ZcashLightClientKit/Resources/checkpoints/mainnet/1897500.json
Sources/ZcashLightClientKit/Resources/checkpoints/mainnet/1900000.json
Sources/ZcashLightClientKit/Resources/checkpoints/mainnet/1902500.json
Sources/ZcashLightClientKit/Resources/checkpoints/mainnet/1905000.json
Sources/ZcashLightClientKit/Resources/checkpoints/mainnet/1907500.json
Sources/ZcashLightClientKit/Resources/checkpoints/mainnet/1910000.json
````

Testnet
````
Sources/ZcashLightClientKit/Resources/checkpoints/testnet/2140000.json
````


New Checkpoint for `testShieldFunds()`
```
Sources/ZcashLightClientKit/Resources/checkpoints/mainnet/1631000.json
```

# 0.17.2-beta
- [#660] Fix the situation when any rewind causes full rescan

# 0.17.1-beta
- [#651] Change the rewind behavior. Now if the rewind is used while the sync process is in progress then an exception is thrown.
- [#616] Download Stream generates too many updates on the main thread
> **WARNING**: Notifications from SDK are no longer delivered on main thread.

- [#585] Fix RewindRescanTests (#656)
- Cleanup warnings (#655)
- [#637] Make sapling parameter download part of processing blocks (#650)
- [#631] Verify SHA1 correctness of Sapling files after downloading (#643)
- Add benchmarking info to SyncBlocksViewController (#649)
- [#639] Provide an API to estimate TextMemo length limit correctly (#640)
- [#597] Bump up SQLite Swift to 0.14.1 (#638)
- [#488] Delete cache db when sync ends

- Added Checkpoints

Mainnet 
````
Sources/ZcashLightClientKit/Resources/checkpoints/mainnet/1882500.json
Sources/ZcashLightClientKit/Resources/checkpoints/mainnet/1885000.json
Sources/ZcashLightClientKit/Resources/checkpoints/mainnet/1887500.json
Sources/ZcashLightClientKit/Resources/checkpoints/mainnet/1890000.json
Sources/ZcashLightClientKit/Resources/checkpoints/mainnet/1892500.json
Sources/ZcashLightClientKit/Resources/checkpoints/mainnet/1895000.json
````

Testnet
````
Sources/ZcashLightClientKit/Resources/checkpoints/testnet/2120000.json
Sources/ZcashLightClientKit/Resources/checkpoints/testnet/2130000.json
````

# Summary of 0.17.0-beta

- [#321] Validate UA
- [#384] Adopt Type Safe Memos in the FFI and SDK
- [#355] Update lib.rs to lastest librustzcash master
- [#373] Demo App shows ZEC balances in scientific notation
- [#380] One of the initAccountsTable() is dead code (except for tests) 
- [#374] XCTest don't load Resources from the module's bundle
- [#375] User can't go twice in a row to SendFundsViewController
- [#490] Rebase long dated PRs on top of the feature branches
- [#510] Change references of Shielded address to Sapling Address
- [#511] Derivation functions should only return a single resul
- [#512] Remove derivation of t-address from pubkey
- [#520] Use UA Test Vector for Recipient Test
- [#544] Change Demo App to use USK and new rolling addresses
- [#602] Improve error logging for InitializerError and RustWeldingError
- [#579] Fix database lock
- [#595] Update Travis to use Xcode 14
- [#592] Fix various tests and deleted some that are not useful anymore
- [#523] Make a CompactBlockProcessor an Actor
- [#593] Fix testSmallDownloadAsync test
- [#577] Fix: reduce batch size when reaching increased load part of the chain
- [#575] make Memo and MemoBytes parameters nullable so they can be omitted 
when sending to transparent receivers.
- commit `1979e41` Fix pre populated Db to have transactions from darksidewalletd seed
- commit `a483537` Ensure that the persisted test database has had migrations applied.
- commit `1273d30` Clarify & make regular how migrations are applied.
- commit `78856c6` Fix: successive launches of the application fail because the closed range of the migrations to apply would be invalid (lower range > that upper range)
- commit `7847a71` Fix incorrect encoding of optional strings in PendingTransaction.
- commit `789cf01` Add Fee field to Transaction, ConfirmedTransaction, ReceivedTransactions and Pen dingTransactions. Update Notes DAOs with new fields
- commit `849083f` Fix UInt32 conversions to SQL in PendingTransactionDao
- commit `fae15ce` Fix sent_notes.to_address column reference.
- commit `23f1f5d` Merge pull request #562 from zcash/fix_UnifiedTypecodesTests
- commit `30a9c06` Replace `db.run` with `db.execute` to fix migration issues
- commit `0fbf90d` Add migration to re-create pending_transactions table with nullable columns.
- commit `36932a2` Use PendingTransactionEntity.internalAccount for shielding.
- commit `f5d7aa0` Modify PendingTransactionEntity to be able to represent internal shielding tx.
- [#561] Fix unified typecodes tests
- [#530] Implement ability to extract available typecodes from UA

- Added Checkpoints

Mainnet 
````
Sources/ZcashLightClientKit/Resources/checkpoints/mainnet/1872500.json
Sources/ZcashLightClientKit/Resources/checkpoints/mainnet/1875000.json
Sources/ZcashLightClientKit/Resources/checkpoints/mainnet/1877500.json
Sources/ZcashLightClientKit/Resources/checkpoints/mainnet/1880000.json
````

Testnet
````
Sources/ZcashLightClientKit/Resources/checkpoints/testnet/2110000.json
````

# 0.17.0-beta.rc1
- Added Checkpoints

Mainnet
````
Sources/ZcashLightClientKit/Resources/checkpoints/mainnet/1852500.json
Sources/ZcashLightClientKit/Resources/checkpoints/mainnet/1855000.json
Sources/ZcashLightClientKit/Resources/checkpoints/mainnet/1857500.json
Sources/ZcashLightClientKit/Resources/checkpoints/mainnet/1860000.json
Sources/ZcashLightClientKit/Resources/checkpoints/mainnet/1862500.json
Sources/ZcashLightClientKit/Resources/checkpoints/mainnet/1865000.json
Sources/ZcashLightClientKit/Resources/checkpoints/mainnet/1867500.json
Sources/ZcashLightClientKit/Resources/checkpoints/mainnet/1870000.json
````
Testnet
````
Sources/ZcashLightClientKit/Resources/checkpoints/testnet/2020000.json
Sources/ZcashLightClientKit/Resources/checkpoints/testnet/2030000.json
Sources/ZcashLightClientKit/Resources/checkpoints/testnet/2040000.json
Sources/ZcashLightClientKit/Resources/checkpoints/testnet/2050000.json
Sources/ZcashLightClientKit/Resources/checkpoints/testnet/2060000.json
Sources/ZcashLightClientKit/Resources/checkpoints/testnet/2070000.json
Sources/ZcashLightClientKit/Resources/checkpoints/testnet/2080000.json
Sources/ZcashLightClientKit/Resources/checkpoints/testnet/2090000.json
Sources/ZcashLightClientKit/Resources/checkpoints/testnet/2100000.json
````

# 0.17.0-alpha.5
- point to libzcashlc 0.1.0-beta.3. This fixes an issue spending change notes 
# 0.17.0-alpha.4
- point to libzcashlc 0.1.0-beta.2

# 0.17.0-alpha.3
- [#602] Improve error logging for InitializerError and RustWeldingError

# 0.17.0-alpha.2
- [#579] Fix database lock
- [#592] Fix various tests and deleted some that are not useful anymore
- [#581] getTransparentBalanceForAccount error not handled

# 0.17.0-alpha.1
See MIGRATING.md

# 0.16-13-beta
- [#597] SDK does not build with SQLite 0.14
# 0.16.12-beta
Checkpoints added:
Mainnet
````
Sources/ZcashLightClientKit/Resources/checkpoints/mainnet/1832500.json
Sources/ZcashLightClientKit/Resources/checkpoints/mainnet/1835000.json
Sources/ZcashLightClientKit/Resources/checkpoints/mainnet/1837500.json
Sources/ZcashLightClientKit/Resources/checkpoints/mainnet/1840000.json
Sources/ZcashLightClientKit/Resources/checkpoints/mainnet/1842500.json
Sources/ZcashLightClientKit/Resources/checkpoints/mainnet/1845000.json
Sources/ZcashLightClientKit/Resources/checkpoints/mainnet/1847500.json
Sources/ZcashLightClientKit/Resources/checkpoints/mainnet/1850000.json
````        
# 0.16.11-beta
Checkpoints added:
Mainnet
````
Sources/ZcashLightClientKit/Resources/checkpoints/mainnet/1812500.json
Sources/ZcashLightClientKit/Resources/checkpoints/mainnet/1815000.json
Sources/ZcashLightClientKit/Resources/checkpoints/mainnet/1817500.json
Sources/ZcashLightClientKit/Resources/checkpoints/mainnet/1820000.json
Sources/ZcashLightClientKit/Resources/checkpoints/mainnet/1822500.json
Sources/ZcashLightClientKit/Resources/checkpoints/mainnet/1825000.json
Sources/ZcashLightClientKit/Resources/checkpoints/mainnet/1827500.json
Sources/ZcashLightClientKit/Resources/checkpoints/mainnet/1830000.json
````
# 0.16.10-beta
- [#532] [0.16.x-beta] Download does not stop correctly

Issue Reported:

When the synchronizer is stopped, the processor does not cancel
the download correctly. Then when attempting to resume sync, the
synchronizer is not on `.stopped` and can't be resumed

this doesn't appear to happen in `master` branch that uses
structured concurrency for operations.

Fix:
This commit makes sure that the download streamer checks cancelation
before processing any block, or getting called back to report progress

Checkpoints added:
Mainnet
````
Sources/ZcashLightClientKit/Resources/checkpoints/mainnet/1807500.json
Sources/ZcashLightClientKit/Resources/checkpoints/mainnet/1810000.json
````

# 0.16.9-beta
Checkpoints added:
Mainnet
````
Sources/ZcashLightClientKit/Resources/checkpoints/mainnet/1787500.json
Sources/ZcashLightClientKit/Resources/checkpoints/mainnet/1790000.json
Sources/ZcashLightClientKit/Resources/checkpoints/mainnet/1792500.json
Sources/ZcashLightClientKit/Resources/checkpoints/mainnet/1795000.json
Sources/ZcashLightClientKit/Resources/checkpoints/mainnet/1797500.json
Sources/ZcashLightClientKit/Resources/checkpoints/mainnet/1800000.json
Sources/ZcashLightClientKit/Resources/checkpoints/mainnet/1802500.json
Sources/ZcashLightClientKit/Resources/checkpoints/mainnet/1805000.json
````
# 0.16.8-beta
Checkpoints added:
Mainnet
````
Sources/ZcashLightClientKit/Resources/checkpoints/mainnet/1775000.json
Sources/ZcashLightClientKit/Resources/checkpoints/mainnet/1777500.json
Sources/ZcashLightClientKit/Resources/checkpoints/mainnet/1780000.json
Sources/ZcashLightClientKit/Resources/checkpoints/mainnet/1782500.json
Sources/ZcashLightClientKit/Resources/checkpoints/mainnet/1785000.json
````

Testnet
````
Sources/ZcashLightClientKit/Resources/checkpoints/testnet/2000000.json
Sources/ZcashLightClientKit/Resources/checkpoints/testnet/2010000.json
````

# 0.16.7-beta
- [#455] revert queue priority downgrade changes from [#435] (#456)
    
This reverts queue priority changes from commit `a5d0e447748257d2af5c9101391dd05a5ce929a2` since we detected it might prevent downloads to be scheduled in a timely fashion

Checkpoints added:
Mainnet
```
Sources/ZcashLightClientKit/Resources/checkpoints/mainnet/1757500.json
Sources/ZcashLightClientKit/Resources/checkpoints/mainnet/1760000.json
Sources/ZcashLightClientKit/Resources/checkpoints/mainnet/1762500.json
Sources/ZcashLightClientKit/Resources/checkpoints/mainnet/1765000.json
Sources/ZcashLightClientKit/Resources/checkpoints/mainnet/1767500.json
Sources/ZcashLightClientKit/Resources/checkpoints/mainnet/1770000.json
Sources/ZcashLightClientKit/Resources/checkpoints/mainnet/1772500.json
```

Testnet
```
Sources/ZcashLightClientKit/Resources/checkpoints/testnet/1980000.json
Sources/ZcashLightClientKit/Resources/checkpoints/testnet/1990000.json
```

# 0.16.6-beta
- There's a problem with 0.16.5-beta hash. Re-releasing 
# 0.16.5-beta
- [#449] Use CompactBlock Streamer download instead of batch downloads (#451)
This increases the speed of downloads significantly while reducing the memory footprint.
- [#435] thread sanitizer issues (#448)
Issues related to Thread Sanitizer warnings

Also new Checkpoint for 1755000 on mainnet
# 0.16.4-beta
- [#444] Syncing Restarts to zero when the wallet is wiped and synced from zero in one go. (#445)
- [#440] Split constants for Download Batches and Scanning Batches (#441)
This change was done to aleviate memory load when downloading large blocks.
Default download batch constant is deprecated in favor of `DefaultDownloadBatch` and 
`DefaultScanningBatch`
# 0.16.3-beta
 - [#436] Add checkpoint with a lower interval on mainnet (#437)
 This adds checkpoint at a 2500 block interval to help reduce scan times
 on new wallets
# 0.16.2-beta
- [#418] "Swift.EncodingError.InvalidValue Encoding an Int64 is not supported" (#430)
This fixes Cocoapods clients pointing to SQLite 0.12.2 instead of using 0.13
the former does not support custom encoding of Int64 and makes Zatoshi break

- [#428] make some helpers publicly accessible (#429)
# 0.16.1-beta
- [#422] Make Zatoshi extensions of `NSDecimalNumber` public (#423)
- [#419] Fix Unavailable Transport 14 when attempting to sync (#426)
 this changes timeout settings and Keepalive changes. 
 Recommended settings for lightwalletd.com are 60000ms singleCallTimeout
 on `LightWalletEndpoint`
 
- [#416] Update GRPC to 1.8.2 (#421)
# 0.16.0-beta
This version changes the way wallet birthdays are handled.
`WalletBirthday' struct is not longer public and has been renamed
to `Checkpoint`. 

`SynchronizerError` has a default `LocalizedError` compliance to 
help debug errors and display them to the user. This is a workaround
to get rid of cryptic errors that are being reported to maintainers and 
are subject to change in future versions.

- [#392] Synchronizer error 8. when syncing. (#413)
- [#398] Make WalletBirthday an internal type (#414)
- [#411] add Fresh checkpoints for release 0.16.0-beta (#412)
- [#406] some BirthdayTests fail for MacOS target (#410)
- [#404] Configure GRPC KeepAlive according to docs (#409)
# 0.15.1-beta (hotfix)
- [#432] create 0.15.1-beta with SQLite 0.13 
this build is a hotfix for cocoapods. which has the wront SQLite dependency
It moves it from 0.12.2 to 0.13


# 0.15.0-beta
** IMPORTANT ** This version no longer supports iOS 12
We've made a decision to make iOS 13 the minimum deployment target
in order to adopt and support Structured Concurrency and other important features
of the Swift language like Combine. 

- [#363] bump iOS minimum deployment target to iOS 13.0 (#407)
- [#381] Move Zatoshi and Amount Types to the SDK (#396)
This deprecates many methods on `SDKSynchronizer` using Zatoshi for amounts
instead of `Int64`. This exposes number formatters that conveniently provide
decimal conversion from `Zatoshi` to "human-readable" ZEC decimal numbers.

- [#397] Checkpoint format that supports NU5 TreeStates (#399)
`WalletBirthday` now have both `saplingTree` and `orchardTree` values. The
latter being Optional for checkpoints prior to Orchard activation height.

- [#401] DecodingError when refreshing pending transactions (#402)
- [#394] Update swift-grpc to 1.8.0 (#395)

other changes: renamed changelog.md to CHANGELOG.md
# 0.14.0-beta
- [#388] Integrate libzcashlc 0.0.3 to support v5 transaction parsing on NU5 activation
# 0.13.1-beta
- [#326] Load Checkpoint files from bundle.
This is great news! now checkpoints are loaded from files on the bundle instead of
hardcoding them on source files. This will make updates easier, less error prone,
and mostly automatable. 

- PR #356 Adds a caveat to SPM / Xcode integration in Readme
- [#367] Darksidewalletd for testing `shield_funds` 
- [#351] Write a Commit message Section for CONTRIBUTING.md
# 0.13.0-beta.2
- [Enhancement] Fix: make BlockProgress `.nullProgress` static property public for ECC Reference Wallet CombineSynchonizer 
# 0.13.0-beta.1
- [Enhancement] PR #338. Rust-less build. Check for new documentation on how to benefit from this huge change
- [Enhancement] Swift Package Manager Support!

# 0.12.0-beta.6
- [Enhancement] Fresh checkpoints

# 0.12.0-beta.5
- FIX fixes to Apple Silicon M1 builds

# 0.12.0-beta.4
- Fix: add parameter to ensure 10 confs when shielding.

# 0.12.0-beta.2
- [Fix] Issue #293 MaxAttemptsReached error surfaces when it's actually dismissable and the wallet is working fine
- [Enhancement] Add test to verify that a checksum invalid t-address fails to validate.

# 0.12.0-alpha.11
* [Enhancement] Network Agnostic build

#  0.12.0-alpha.10
* Fix: UNIQUE Constraint bug when coming from background. fixed and logged warning to keep investigating
* [New] latestScannedHeight added to SDKSynchronizer

# 0.12.0-alpha.9 
* CompactBlockProcessor states don't propagate correctly

# 0.12.0-alpha.8
* target height reporting enhancements

# 0.12.0-alpha.7
* improve status publishing for SDKSynchronizer
* [FIX] missingStartHeight error when scanning from sapling activation

# 0.12.0-alpha.6
* Make sapling parameters default url public

# 0.12.0-alpha.5
* add output files to build phase to avoid CI failures
* fix lint warnings

# 0.12.0-alpha.4
* Tests
* [Fix] Issue #289 main thread lock when validating the server
* [Fix] info single call times out all the time
* make sure operations cancel in a timely manner
* FigureNextBatchOperation.swift tests
* make range function static

# tag: 0.12.0-alpha.3
* getInfo service times out too soon
# 0.12.0-alpha.2
* FIX: processor stalls on reconnection
* Fix warnings
# 0.12.0-alpha.1
* Replace Status for SyncStatus
* fix tests
* Fix Demo App
* fetch operation does not cancel when the previous operations do
* Fix: operations start when they have been canceled already
* fix progress being > 1
* Synchronizing by phases, preview
* Add fetch UTXO operation to compact block processor
* CompactBlock batch download and stream download operation tests pass.

# 0.11.2 
* [FIX] Fix build for Apple Silicon (M1) #285 by @ealymbaev 

# 0.11.1
* [Enhancement] Rewind API has a `.quick` option
# 0.11.0
* [New] Shield Funds Feature
* [New] Get Transparent Balance for account
* [New] Z -> T Restore: transactions to transparent addresses are now restored when the user restores from seed or re-scans the wallet
* [New] [Preview] Unified Viewing Key Structure
* [New] Abstractions over Transparent Address and ShieldedAddress
* [FIX] `CompactBlockProcessor` validates LightdInfo from Lightwalletd
* [Enhancement] Add BlockTime to SDKSynchronizer updates
* [New] Db Migration for UVKs
* [FIX] Rewind API breaks on quick re-scan
* [Update] 37f2232: Update to gRPC-Swift 1.0.0

# 0.10.2
* Mainnet and Testnet Checkpoints 
# 0.10.1
* Mainnet Checkpoints
# 0.10.0
* [critical] Fix #255 #261 outgoing no-change transactions not reported as mined
* [NEW] Rewind API. Allow Wallet developers to rewind synchronizer and (eventually) rescan
* [NEW] Rust Welding 0.0.6 - using rust crates 0.5 and Data Access API
* [NEW] updated Logger API to use StaticString on line and function as many logging libraries do
* [FIX] Mac OS BIG SUR build fixed


# 0.9.4
* New: added viewing key derivation to Derivation Tool 
* Issue #252 - blockheight progress is latest height instead of upperbound of last scanned range
# 0.9.3
* added new checkpoints for mainnet
# 0.9.2
* Fix: memo string handling
# 0.9.1
* Fix: issue #240 reorg not catched because of ARC dealloc

# 0.9.0
* implement ZIP-313 reducing fees to 1000 zatoshi

# 0.8.0
* [IMPORTANT] Issue #237 Untie SDKSynchronizer from UIApplication Events
* Fix #236 fix CI problem
* Issue #176 operation gets cancelled when backgrounding
* Issue #136 on https://github.com/zcash/zcash-ios-wallet
* Issue #123 on https://github.com/zcash/zcash-ios-wallet
* PR from @ant013: Forcibly change the state to stopped when the handle cancels any task in OperationQueue
# 0.7.2
* Checkpoint for Mainnet 

# 0.7.1
* Issue 208 - Improve API method to request transaction history
* Added Found transaction notification to SDK Synchronizer
* Add darksidewalletd tests for foundTransactions notifications
* [CRITICAL] Fix sqlite crate canopy issue. Add a new checkpoint to aid testing
* FIX - UNIQUE constraint violation when an operation failed

# 0.7.0
Improvements: 
* #22 Sapling parameter downloader
* #201 Throw exception when seed can't be provided
* #204 Add DerivationTool to Initializer
* #205 Add IVK initialization capabilities to Initializer
* #206 [community request @esengulov] add extension function to identify inbound v. outbound txs on a client side
* #207 [community request @esengulov] Add extension function for timestamps on transactions  

# 0.6.4
* FIX: transaction details listing duplicate transactions on certain transactions with several outputs and inputs
* added checkpoints

# 0.6.3
* updated to gRPC-Swift 1.0.0-alpha19
* readme warning on issues with rustc 1.46.0
* improvement on build system to help switch network environment faster
# 0.6.2
* added new checkpoints for testnet and mainnet
# 0.6.1
* Updated librustzcash to support Canopy on testnet

# 0.6.0
* Error handling improvements (breaks API)
# 0.5.3
* Fixes #158 #132 #134 #135 #133

# 0.5.2
* update Librustzcash to point to master repo!
* enhance pending transaction handling (#160)
* Added memo demo! 
* automation!

# 0.5.1
* remove MnemonicKit dependency from tests
# 0.5.0
* Enable heartwood. (#138)
* Update LICENSE
* Switch to MnemonicSwift (#142)
* Issue 136 Null bytes in strings effectively truncate the string from … (#140)
* Fixes issue 136 - expiry height -1 on pending transactions (#139)
* Advanced Re Org tests + Balance tests (#137)
* CI doc mods (#116)
* Update issue templates
* Replace the threat model with the one on readthedocs (#131)
* Add bug report and feature request issue templates
* remove commit lock from podfile
* Canonical empty memo test (#112)
* Memo tests (#111)
* Decrypt transactions. Full wallet restore (#110)

# 0.4.0
* Updated GRPC dependency to Swift GRPC NIO. this change does not break any public interfaces

# 0.3.2

*  reorg testing (#104)
*  Docs - Fix typos and cleanup (#103)
*  ZcashRustBackend.decryptAndStoreTransaction() 
*  Enhance logging on compact block processor
*  parameterize helper method with constant

# 0.3.1
* Reverted  -> update librustzcash to commit 52d8b436300724bc4b83aa4a0c659ab34c3dbce7
# 0.3.0

* testing: fix test crash
* fix: updated sample code where interface changed
* ENHANCEMENT: Retry support + error management
* FIX: processor crashes when lightwalletd has not caught up with latest height
* Better error handing when scanning fails
* [IMPORTANT] update librustzcash to commit 52d8b436300724bc4b83aa4a0c659ab34c3dbce7
* improved docs Move read.me up a directory
* NEW: Integrate logging capabilities
* FIX: account initialization error
* ENHANCEMENT: Mainnet checkpoints (#88)

# 0.2.1
**IMPORTANT: this version contains a critical fix, upgrade to it as soon as possible**

* [CRITICAL] Fixed a hardcoded COIN_TYPE on lib.rs
* added mainnet checkpoints 


# 0.2.0 
_Warning: This changes might break interfaces on your project_

* upgraded to note-spending-v7
* fixed memory leak and blockrange error
* fixed memory cycles and leaks
* Fixed capture blocks retaining references
* fixed bug where compact block processor wouldn't reschedule
* add address validation functionality to Initializer
* Fixes to initializer, added v7 methods, documented API. Fixed compact block processor not initializing correctly upon new wallets.
* use "zip32 compliant" seed on demo app

# 0.1.3
Changes to createToAddress function to fix issues with paths that have spaces

Synchronizer:

change from computed variables to functions to allow throwing errors to clients

https://github.com/zcash/ZcashLightClientKit/pull/84

<|MERGE_RESOLUTION|>--- conflicted
+++ resolved
@@ -1,13 +1,10 @@
 # Unreleased
-<<<<<<< HEAD
 - [#677] Add support for wallet wipe into SDK. Add new method `Synchronizer.wipe()`. 
-
-=======
 - [#663] Foundations for the benchmarking/performance testing in the SDK. 
 This change presents 2 building blocks for the future automated tests, consisting
 of a new SDKMetrics interface to control flow of the data in the SDK and 
 new performance (unit) test measuring synchronization of 100 mainnet blocks. 
->>>>>>> 3c3b97ca
+
 # 0.17.4-beta
 - [#665] Fix testShieldFunds() `get_transparent_balance` error
 updates `libzcashlc` to `0.1.1` to fix an error where getting a 
