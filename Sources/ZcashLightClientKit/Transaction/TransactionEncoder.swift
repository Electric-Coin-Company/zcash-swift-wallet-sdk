--- conflicted
+++ resolved
@@ -39,7 +39,6 @@
         to address: String,
         memoBytes: MemoBytes,
         from accountIndex: Int
-<<<<<<< HEAD
     ) throws -> EncodedTransaction
     
 
@@ -49,24 +48,19 @@
     /// Non-blocking
     ///
     /// - Parameters:
-    /// - Parameter spendingKey: a `SaplingExtendedSpendingKey` containing the spending key
+    /// - Parameter spendingKey: a `UnifiedSpendingKey` containing the spending key
     /// - Parameter zatoshi: the amount to send in `Zatoshi`
     /// - Parameter to: string containing the recipient address
     /// - Parameter MemoBytes: string containing the memo (optional)
     /// - Parameter accountIndex: index of the account that will be used to send the funds
-    /// - Parameter result: a non escaping closure that receives a Result containing either an EncodedTransaction or a /// TransactionEncoderError
     // swiftlint:disable:next function_parameter_count
     func createTransaction(
         spendingKey: UnifiedSpendingKey,
         zatoshi: Zatoshi,
         to address: String,
         memoBytes: MemoBytes,
-        from accountIndex: Int,
-        result: @escaping TransactionEncoderResultBlock
-    )
-=======
+        from accountIndex: Int
     ) async throws -> EncodedTransaction
->>>>>>> 9b6ff51b
     
     /**
     Creates a transaction that will attempt to shield transparent funds that are present on the cacheDB .throwing an exception whenever things are missing. When the provided wallet implementation doesn't throw an exception, we wrap the issue into a descriptive exception ourselves (rather than using double-bangs for things).
@@ -82,22 +76,11 @@
         spendingKey: UnifiedSpendingKey,
         memoBytes: MemoBytes,
         from accountIndex: Int
-<<<<<<< HEAD
     ) throws -> EncodedTransaction
 
     ///Fetch the Transaction Entity from the encoded representation
     /// - Parameter encodedTransaction: The encoded transaction to expand
     /// - Returns: a TransactionEntity based on the given Encoded Transaction
     /// - Throws: a TransactionEncoderError
-=======
-    ) async throws -> EncodedTransaction
-    
-    /**
-    Fetch the Transaction Entity from the encoded representation
-    - Parameter encodedTransaction: The encoded transaction to expand
-    - Returns: a TransactionEntity based on the given Encoded Transaction
-    - Throws: a TransactionEncoderError
-    */
->>>>>>> 9b6ff51b
     func expandEncodedTransaction(_ encodedTransaction: EncodedTransaction) throws -> TransactionEntity
 }