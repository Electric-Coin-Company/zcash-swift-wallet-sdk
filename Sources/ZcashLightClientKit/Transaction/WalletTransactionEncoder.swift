//
//  WalletTransactionEncoder.swift
//  ZcashLightClientKit
//
//  Created by Francisco Gindre on 11/20/19.
//

import Foundation

class WalletTransactionEncoder: TransactionEncoder {
    var rustBackend: ZcashRustBackendWelding.Type
    var repository: TransactionRepository

    private var outputParamsURL: URL
    private var spendParamsURL: URL
    private var dataDbURL: URL
    private var cacheDbURL: URL
    private var networkType: NetworkType
    
    init(
        rust: ZcashRustBackendWelding.Type,
        dataDb: URL,
        cacheDb: URL,
        repository: TransactionRepository,
        outputParams: URL,
        spendParams: URL,
        networkType: NetworkType
    ) {
        self.rustBackend = rust
        self.dataDbURL = dataDb
        self.cacheDbURL = cacheDb
        self.repository = repository
        self.outputParamsURL = outputParams
        self.spendParamsURL = spendParams
        self.networkType = networkType
    }
    
    convenience init(initializer: Initializer) {
        self.init(
            rust: initializer.rustBackend,
            dataDb: initializer.dataDbURL,
            cacheDb: initializer.cacheDbURL,
            repository: initializer.transactionRepository,
            outputParams: initializer.outputParamsURL,
            spendParams: initializer.spendParamsURL,
            networkType: initializer.network.networkType
        )
    }
    
    func createTransaction(
        spendingKey: UnifiedSpendingKey,
        zatoshi: Zatoshi,
        to address: String,
        memoBytes: MemoBytes,
        from accountIndex: Int
    ) async throws -> EncodedTransaction {
        let txId = try createSpend(
            spendingKey: spendingKey,
            zatoshi: zatoshi,
            to: address,
            memoBytes: memoBytes,
            from: accountIndex
        )
        
        do {
            let transactionEntity = try repository.findBy(id: txId)
            guard let transaction = transactionEntity else {
                throw TransactionEncoderError.notFound(transactionId: txId)
            }

            LoggerProxy.debug("sentTransaction id: \(txId)")

            return EncodedTransaction(transactionId: transaction.transactionId, raw: transaction.raw)
        } catch {
            throw TransactionEncoderError.notFound(transactionId: txId)
        }
    }
<<<<<<< HEAD

    // swiftlint:disable:next function_parameter_count
    func createTransaction(
        spendingKey: UnifiedSpendingKey,
        zatoshi: Zatoshi,
        to address: String,
        memoBytes: MemoBytes,
        from accountIndex: Int,
        result: @escaping TransactionEncoderResultBlock
    ) {
        queue.async { [weak self] in
            guard let self = self else { return }
            do {
                result(
                    .success(
                        try self.createTransaction(
                            spendingKey: spendingKey,
                            zatoshi: zatoshi,
                            to: address,
                            memoBytes: memoBytes,
                            from: accountIndex
                        )
                    )
                )
            } catch {
                result(.failure(error))
            }
        }
    }
=======
>>>>>>> 9b6ff51b
    
    func createSpend(
        spendingKey: UnifiedSpendingKey,
        zatoshi: Zatoshi,
        to address: String,
        memoBytes: MemoBytes,
        from accountIndex: Int
    ) throws -> Int {
        guard ensureParams(spend: self.spendParamsURL, output: self.spendParamsURL) else {
            throw TransactionEncoderError.missingParams
        }
                
        let txId = rustBackend.createToAddress(
            dbData: self.dataDbURL,
            usk: spendingKey,
            to: address,
            value: zatoshi.amount,
            memo: memoBytes,
            spendParamsPath: self.spendParamsURL.path,
            outputParamsPath: self.outputParamsURL.path,
            networkType: networkType
        )
        
        guard txId > 0 else {
            throw rustBackend.lastError() ?? RustWeldingError.genericError(message: "create spend failed")
        }
        
        return Int(txId)
    }
    
    func createShieldingTransaction(
        spendingKey: UnifiedSpendingKey,
        memoBytes: MemoBytes,
        from accountIndex: Int
    ) async throws -> EncodedTransaction {
        let txId = try createShieldingSpend(
            spendingKey: spendingKey,
            memo: memoBytes,
            accountIndex: accountIndex
        )
        
        do {
            let transactionEntity = try repository.findBy(id: txId)
            
            guard let transaction = transactionEntity else {
                throw TransactionEncoderError.notFound(transactionId: txId)
            }
            
            LoggerProxy.debug("sentTransaction id: \(txId)")
            return EncodedTransaction(transactionId: transaction.transactionId, raw: transaction.raw)
        } catch {
            throw TransactionEncoderError.notFound(transactionId: txId)
        }
    }
    
<<<<<<< HEAD
    func createShieldingSpend(spendingKey: UnifiedSpendingKey, memo: MemoBytes, accountIndex: Int) throws -> Int {
=======
    func createShieldingSpend(spendingKey: String, tsk: String, memo: String?, accountIndex: Int) throws -> Int {
>>>>>>> 9b6ff51b
        guard ensureParams(spend: self.spendParamsURL, output: self.spendParamsURL) else {
            throw TransactionEncoderError.missingParams
        }
        
        let txId = rustBackend.shieldFunds(
            dbCache: self.cacheDbURL,
            dbData: self.dataDbURL,
            usk: spendingKey,
            memo: memo,
            spendParamsPath: self.spendParamsURL.path,
            outputParamsPath: self.outputParamsURL.path,
            networkType: networkType
        )
        
        guard txId > 0 else {
            throw rustBackend.lastError() ?? RustWeldingError.genericError(message: "create spend failed")
        }
        
        return Int(txId)
    }
    
    func ensureParams(spend: URL, output: URL) -> Bool {
        let readableSpend = FileManager.default.isReadableFile(atPath: spend.path)
        let readableOutput = FileManager.default.isReadableFile(atPath: output.path)
        
        return readableSpend && readableOutput // Todo: change this to something that makes sense
    }
    
    /**
    Fetch the Transaction Entity from the encoded representation
    - Parameter encodedTransaction: The encoded transaction to expand
    - Returns: a TransactionEntity based on the given Encoded Transaction
    - Throws: a TransactionEncoderError
    */
    func expandEncodedTransaction(_ encodedTransaction: EncodedTransaction) throws -> TransactionEntity {
        guard let transaction = try? repository.findBy(rawId: encodedTransaction.transactionId) else {
            throw TransactionEncoderError.couldNotExpand(txId: encodedTransaction.transactionId)
        }
        return transaction
    }
}<|MERGE_RESOLUTION|>--- conflicted
+++ resolved
@@ -75,38 +75,6 @@
             throw TransactionEncoderError.notFound(transactionId: txId)
         }
     }
-<<<<<<< HEAD
-
-    // swiftlint:disable:next function_parameter_count
-    func createTransaction(
-        spendingKey: UnifiedSpendingKey,
-        zatoshi: Zatoshi,
-        to address: String,
-        memoBytes: MemoBytes,
-        from accountIndex: Int,
-        result: @escaping TransactionEncoderResultBlock
-    ) {
-        queue.async { [weak self] in
-            guard let self = self else { return }
-            do {
-                result(
-                    .success(
-                        try self.createTransaction(
-                            spendingKey: spendingKey,
-                            zatoshi: zatoshi,
-                            to: address,
-                            memoBytes: memoBytes,
-                            from: accountIndex
-                        )
-                    )
-                )
-            } catch {
-                result(.failure(error))
-            }
-        }
-    }
-=======
->>>>>>> 9b6ff51b
     
     func createSpend(
         spendingKey: UnifiedSpendingKey,
@@ -162,11 +130,7 @@
         }
     }
     
-<<<<<<< HEAD
-    func createShieldingSpend(spendingKey: UnifiedSpendingKey, memo: MemoBytes, accountIndex: Int) throws -> Int {
-=======
     func createShieldingSpend(spendingKey: String, tsk: String, memo: String?, accountIndex: Int) throws -> Int {
->>>>>>> 9b6ff51b
         guard ensureParams(spend: self.spendParamsURL, output: self.spendParamsURL) else {
             throw TransactionEncoderError.missingParams
         }
