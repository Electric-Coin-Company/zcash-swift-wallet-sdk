--- conflicted
+++ resolved
@@ -158,11 +158,7 @@
     ///     - from: the confirmed transaction from which the query should start from or nil to retrieve from the most recent transaction
     ///     - limit: the maximum amount of items this should return if available
     ///     - Returns: an array with the given Transactions or nil
-<<<<<<< HEAD
     func allConfirmedTransactions(from transaction: Transaction.Overview, limit: Int) throws -> [Transaction.Overview]
-=======
-    func allConfirmedTransactions(from transaction: ConfirmedTransactionEntity?, limit: Int) throws -> [ConfirmedTransactionEntity]?
->>>>>>> 372ea5af
 
     /// Returns the latest block height from the provided Lightwallet endpoint
     func latestHeight(result: @escaping (Result<BlockHeight, Error>) -> Void)
@@ -170,11 +166,7 @@
     /// Returns the latest block height from the provided Lightwallet endpoint
     /// Blocking
     func latestHeight() async throws -> BlockHeight
-<<<<<<< HEAD
-
-=======
-    
->>>>>>> 372ea5af
+    
     /// Returns the latests UTXOs for the given address from the specified height on
     func refreshUTXOs(address: TransparentAddress, from height: BlockHeight) async throws -> RefreshedUTXOs
 
