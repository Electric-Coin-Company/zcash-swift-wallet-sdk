//
//  Synchronizer.swift
//  ZcashLightClientKit
//
//  Created by Francisco Gindre on 11/5/19.
//  Copyright © 2019 Electric Coin Company. All rights reserved.
//

import Foundation


/// Represents errors thrown by a Synchronizer
public enum SynchronizerError: Error {
    case initFailed(message: String) // ZcashLightClientKit.SynchronizerError error 0.
    case notPrepared // ZcashLightClientKit.SynchronizerError error 9.
    case syncFailed // ZcashLightClientKit.SynchronizerError error 10.
    case connectionFailed(message: Error) // ZcashLightClientKit.SynchronizerError error 1.
    case generalError(message: String) // ZcashLightClientKit.SynchronizerError error 2.
    case maxRetryAttemptsReached(attempts: Int) // ZcashLightClientKit.SynchronizerError error 3.
    case connectionError(status: Int, message: String) // ZcashLightClientKit.SynchronizerError error 4.
    case networkTimeout // ZcashLightClientKit.SynchronizerError error 11.
    case uncategorized(underlyingError: Error) // ZcashLightClientKit.SynchronizerError error 5.
    case criticalError // ZcashLightClientKit.SynchronizerError error 12.
    case parameterMissing(underlyingError: Error) // ZcashLightClientKit.SynchronizerError error 6.
    case rewindError(underlyingError: Error) // ZcashLightClientKit.SynchronizerError error 7.
    case rewindErrorUnknownArchorHeight // ZcashLightClientKit.SynchronizerError error 13.
    case invalidAccount // ZcashLightClientKit.SynchronizerError error 14.
    case lightwalletdValidationFailed(underlyingError: Error) // ZcashLightClientKit.SynchronizerError error 8.
}

public enum ShieldFundsError: Error {
    case noUTXOFound
    case insuficientTransparentFunds
    case shieldingFailed(underlyingError: Error)
}

extension ShieldFundsError: LocalizedError {
    public var errorDescription: String? {
        switch self {
        case .noUTXOFound:
            return "Could not find UTXOs for the given t-address"
        case .insuficientTransparentFunds:
            return "You don't have enough confirmed transparent funds to perform a shielding transaction."
        case .shieldingFailed(let underlyingError):
            return "Shielding transaction failed. Reason: \(underlyingError)"
        }
    }
}


/// Represent the connection state to the lightwalletd server
public enum ConnectionState {
    /// not in use
    case idle

    /// there's a connection being attempted from a non error state
    case connecting

    /// connection is established, ready to use or in use
    case online

    /// the connection is being re-established after losing it temporarily
    case reconnecting

    /// the connection has been closed
    case shutdown
}


/// Primary interface for interacting with the SDK. Defines the contract that specific
/// implementations like SdkSynchronizer fulfill.
public protocol Synchronizer {

    /// Value representing the Status of this Synchronizer. As the status changes, it will be also notified
    var status: SyncStatus { get }

    /// reflects current connection state to LightwalletEndpoint
    var connectionState: ConnectionState { get }

    /// prepares this initializer to operate. Initializes the internal state with the given
    /// Extended Viewing Keys and a wallet birthday found in the initializer object
<<<<<<< HEAD
    func prepare(with seed: [UInt8]?) throws -> Initializer.InitializationResult
=======
    func prepare() async throws
>>>>>>> 7fd64f3a

    ///Starts this synchronizer within the given scope.
    ///
    ///Implementations should leverage structured concurrency and
    ///cancel all jobs when this scope completes.
    func start(retry: Bool) throws

    /// Stop this synchronizer. Implementations should ensure that calling this method cancels all jobs that were created by this instance.
    func stop() throws

    /// Gets the sapling shielded address for the given account.
    /// - Parameter accountIndex: the optional accountId whose address is of interest. By default, the first account is used.
    /// - Returns the address or nil if account index is incorrect
<<<<<<< HEAD
    func getSaplingAddress(accountIndex: Int) -> SaplingAddress?
=======
    func getShieldedAddress(accountIndex: Int) async -> SaplingShieldedAddress?
    
>>>>>>> 7fd64f3a

    /// Gets the unified address for the given account.
    /// - Parameter accountIndex: the optional accountId whose address is of interest. By default, the first account is used.
    /// - Returns the address or nil if account index is incorrect
    func getUnifiedAddress(accountIndex: Int) async -> UnifiedAddress?

    /// Gets the transparent address for the given account.
    /// - Parameter accountIndex: the optional accountId whose address is of interest. By default, the first account is used.
    /// - Returns the address or nil if account index is incorrect
    func getTransparentAddress(accountIndex: Int) async -> TransparentAddress?
    
    /// Sends zatoshi.
    /// - Parameter spendingKey: the `UnifiedSpendingKey` that allows spends to occur.
    /// - Parameter zatoshi: the amount to send in Zatoshi.
    /// - Parameter toAddress: the recipient's address.
    /// - Parameter memo: an `Optional<Memo>`with the memo to include as part of the transaction. send `nil` when sending to transparent receivers otherwise the function will throw an error
    // swiftlint:disable:next function_parameter_count
    func sendToAddress(
        spendingKey: UnifiedSpendingKey,
        zatoshi: Zatoshi,
        toAddress: Recipient,
        memo: Memo?
    ) async throws -> PendingTransactionEntity

    /// Shields transparent funds from the given private key into the best shielded pool of the account associated to the given `UnifiedSpendingKey`.
    /// - Parameter spendingKey: the `UnifiedSpendingKey` that allows to spend transparent funds
    /// - Parameter memo: the optional memo to include as part of the transaction.
    func shieldFunds(
        spendingKey: UnifiedSpendingKey,
        memo: Memo
    ) async throws -> PendingTransactionEntity

    /// Attempts to cancel a transaction that is about to be sent. Typically, cancellation is only
    /// an option if the transaction has not yet been submitted to the server.
    /// - Parameter transaction: the transaction to cancel.
    /// - Returns: true when the cancellation request was successful. False when it is too late.
    func cancelSpend(transaction: PendingTransactionEntity) -> Bool

    /// all outbound pending transactions that have been sent but are awaiting confirmations
    var pendingTransactions: [PendingTransactionEntity] { get }

    /// all the transactions that are on the blockchain
    var clearedTransactions: [ConfirmedTransactionEntity] { get }

    /// All transactions that are related to sending funds
    var sentTransactions: [ConfirmedTransactionEntity] { get }

    /// all transactions related to receiving funds
    var receivedTransactions: [ConfirmedTransactionEntity] { get }
    
    /// A repository serving transactions in a paginated manner
    /// - Parameter kind: Transaction Kind expected from this PaginatedTransactionRepository
    func paginatedTransactions(of kind: TransactionKind) -> PaginatedTransactionRepository

    /// Returns a list of confirmed transactions that preceed the given transaction with a limit count.
    /// - Parameters:
    ///     - from: the confirmed transaction from which the query should start from or nil to retrieve from the most recent transaction
    ///     - limit: the maximum amount of items this should return if available
    ///     - Returns: an array with the given Transactions or nil
    func allConfirmedTransactions(from transaction: ConfirmedTransactionEntity?, limit: Int) throws -> [ConfirmedTransactionEntity]?

    /// Returns the latest downloaded height from the compact block cache
    func latestDownloadedHeight() async throws -> BlockHeight
    

    /// Returns the latest block height from the provided Lightwallet endpoint
    func latestHeight(result: @escaping (Result<BlockHeight, Error>) -> Void)

    /// Returns the latest block height from the provided Lightwallet endpoint
    /// Blocking
<<<<<<< HEAD
    func latestHeight() throws -> BlockHeight
=======
    func latestHeight() async throws -> BlockHeight
    
>>>>>>> 7fd64f3a

    /// Returns the latests UTXOs for the given address from the specified height on
    func refreshUTXOs(address: TransparentAddress, from height: BlockHeight) async throws -> RefreshedUTXOs

<<<<<<< HEAD
    /// Returns the last stored transparent balance
    func getTransparentBalance(accountIndex: Int) throws -> WalletBalance
=======
    /// Returns the last stored unshielded balance
    func getTransparentBalance(accountIndex: Int) async throws -> WalletBalance
    
>>>>>>> 7fd64f3a

    /// Returns the shielded total balance (includes verified and unverified balance)
    @available(*, deprecated, message: "This function will be removed soon, use the one returning a `Zatoshi` value instead")
    func getShieldedBalance(accountIndex: Int) -> Int64


    /// Returns the shielded total balance (includes verified and unverified balance)
    func getShieldedBalance(accountIndex: Int) -> Zatoshi

    /// Returns the shielded verified balance (anchor is 10 blocks back)
    @available(*, deprecated, message: "This function will be removed soon, use the one returning a `Zatoshi` value instead")
    func getShieldedVerifiedBalance(accountIndex: Int) -> Int64

    /// Returns the shielded verified balance (anchor is 10 blocks back)
    func getShieldedVerifiedBalance(accountIndex: Int) -> Zatoshi


    /// Stops the synchronizer and rescans the known blocks with the current keys.
    /// - Parameter policy: the rewind policy
    /// - Throws rewindErrorUnknownArchorHeight when the rewind points to an invalid height
    /// - Throws rewindError for other errors
    /// - Note rewind does not trigger notifications as a reorg would. You need to restart the synchronizer afterwards
    func rewind(_ policy: RewindPolicy) async throws
}

public enum SyncStatus: Equatable {

    /// Indicates that this Synchronizer is actively preparing to start,
    /// which usually involves setting up database tables, migrations or
    /// taking other maintenance steps that need to occur after an upgrade.
    case unprepared

    /// Indicates that this Synchronizer is actively downloading new blocks from the server.
    case downloading(_ status: BlockProgress)

    /// Indicates that this Synchronizer is actively validating new blocks that were downloaded
    /// from the server. Blocks need to be verified before they are scanned. This confirms that
    /// each block is chain-sequential, thereby detecting missing blocks and reorgs.
    case validating

    /// Indicates that this Synchronizer is actively scanning new valid blocks that were
    /// downloaded from the server.
    case scanning(_ progress: BlockProgress)

    /// Indicates that this Synchronizer is actively enhancing newly scanned blocks
    /// with additional transaction details, fetched from the server.
    case enhancing(_ progress: EnhancementProgress)

    /// fetches the transparent balance and stores it locally
    case fetching

    /// Indicates that this Synchronizer is fully up to date and ready for all wallet functions.
    /// When set, a UI element may want to turn green.
    case synced

    /// Indicates that [stop] has been called on this Synchronizer and it will no longer be used.
    case stopped

    /// Indicates that this Synchronizer is disconnected from its lightwalletd server.
    /// When set, a UI element may want to turn red.
    case disconnected

    case error(_ error: Error)
    
    public var isSyncing: Bool {
        switch self {
        case .downloading, .validating, .scanning, .enhancing, .fetching:
            return true
        default:
            return false
        }
    }
    
    public var isSynced: Bool {
        switch self {
        case .synced:   return true
        default:        return false
        }
    }
}

/// Kind of transactions handled by a Synchronizer
public enum TransactionKind {
    case sent
    case received
    case all
}

/// Type of rewind available
///     -birthday: rewinds the local state to this wallet's birthday
///     -height: rewinds to the nearest blockheight to the one given as argument.
///     -transaction: rewinds to the nearest height based on the anchor of the provided transaction.
public enum RewindPolicy {
    case birthday
    case height(blockheight: BlockHeight)
    case transaction(_ transaction: TransactionEntity)
    case quick
}

extension SyncStatus {
    // swiftlint:disable cyclomatic_complexity
    public static func == (lhs: SyncStatus, rhs: SyncStatus) -> Bool {
        switch lhs {
        case .unprepared:
            if case .unprepared = rhs {
                return true
            } else {
                return false
            }
        case .disconnected:
            if case .disconnected = rhs {
                return true
            } else {
                return false
            }
        case .downloading:
            if case .downloading = rhs {
                return true
            } else {
                return false
            }
        case .validating:
            if case .validating = rhs {
                return true
            } else {
                return false
            }
        case .scanning:
            if case .scanning = rhs {
                return true
            } else {
                return false
            }
        case .enhancing:
            if case .enhancing = rhs {
                return true
            } else {
                return false
            }
        case .fetching:
            if case .fetching = rhs {
                return true
            } else {
                return false
            }
        case .synced:
            if case .synced = rhs {
                return true
            } else {
                return false
            }
        case .stopped:
            if case .stopped = rhs {
                return true
            } else {
                return false
            }
        case .error:
            if case .error = rhs {
                return true
            } else {
                return false
            }
        }
    }
}

extension SyncStatus {
    init(_ blockProcessorProgress: CompactBlockProgress) {
        switch blockProcessorProgress {
        case .download(let progressReport):
            self = SyncStatus.downloading(progressReport)
        case .validate:
            self = .validating
        case .scan(let progressReport):
            self = .scanning(progressReport)
        case .enhance(let enhancingReport):
            self = .enhancing(enhancingReport)
        case .fetch:
            self = .fetching
        }
    }
}<|MERGE_RESOLUTION|>--- conflicted
+++ resolved
@@ -79,11 +79,7 @@
 
     /// prepares this initializer to operate. Initializes the internal state with the given
     /// Extended Viewing Keys and a wallet birthday found in the initializer object
-<<<<<<< HEAD
-    func prepare(with seed: [UInt8]?) throws -> Initializer.InitializationResult
-=======
-    func prepare() async throws
->>>>>>> 7fd64f3a
+    func prepare(with seed: [UInt8]?) async throws -> Initializer.InitializationResult
 
     ///Starts this synchronizer within the given scope.
     ///
@@ -97,12 +93,7 @@
     /// Gets the sapling shielded address for the given account.
     /// - Parameter accountIndex: the optional accountId whose address is of interest. By default, the first account is used.
     /// - Returns the address or nil if account index is incorrect
-<<<<<<< HEAD
     func getSaplingAddress(accountIndex: Int) -> SaplingAddress?
-=======
-    func getShieldedAddress(accountIndex: Int) async -> SaplingShieldedAddress?
-    
->>>>>>> 7fd64f3a
 
     /// Gets the unified address for the given account.
     /// - Parameter accountIndex: the optional accountId whose address is of interest. By default, the first account is used.
@@ -173,24 +164,14 @@
 
     /// Returns the latest block height from the provided Lightwallet endpoint
     /// Blocking
-<<<<<<< HEAD
-    func latestHeight() throws -> BlockHeight
-=======
     func latestHeight() async throws -> BlockHeight
     
->>>>>>> 7fd64f3a
 
     /// Returns the latests UTXOs for the given address from the specified height on
     func refreshUTXOs(address: TransparentAddress, from height: BlockHeight) async throws -> RefreshedUTXOs
 
-<<<<<<< HEAD
     /// Returns the last stored transparent balance
-    func getTransparentBalance(accountIndex: Int) throws -> WalletBalance
-=======
-    /// Returns the last stored unshielded balance
     func getTransparentBalance(accountIndex: Int) async throws -> WalletBalance
-    
->>>>>>> 7fd64f3a
 
     /// Returns the shielded total balance (includes verified and unverified balance)
     @available(*, deprecated, message: "This function will be removed soon, use the one returning a `Zatoshi` value instead")
