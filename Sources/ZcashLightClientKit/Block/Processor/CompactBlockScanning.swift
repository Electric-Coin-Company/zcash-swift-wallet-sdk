//
//  CompactBlockProcessing.swift
//  ZcashLightClientKit
//
//  Created by Francisco Gindre on 10/15/19.
//  Copyright © 2019 Electric Coin Company. All rights reserved.
//

import Foundation

extension CompactBlockProcessor {

    func scanBlocks(at range: CompactBlockRange, totalProgressRange: CompactBlockRange) async throws {
        try await compactBlockBatchScanning(range: range) { [weak self] lastScannedHeight in
            let progress = BlockProgress(
                startHeight: totalProgressRange.lowerBound,
                targetHeight: totalProgressRange.upperBound,
                progressHeight: lastScannedHeight
            )
            await self?.notifyProgress(.syncing(progress))
        }
    }


    func compactBlockBatchScanning(range: CompactBlockRange, didScan: ((BlockHeight) async -> Void)? = nil) async throws {
        try Task.checkCancellation()
        
        // TODO: remove this arbitrary batch size https://github.com/zcash/ZcashLightClientKit/issues/576
        let batchSize = scanBatchSize(for: range, network: self.config.network.networkType)
        
        do {
            if batchSize == 0 {
                let scanStartTime = Date()
                guard self.rustBackend.scanBlocks(dbCache: config.cacheDb, dbData: config.dataDb, limit: batchSize, networkType: config.network.networkType) else {
                    let error: Error = rustBackend.lastError() ?? CompactBlockProcessorError.unknown
                    LoggerProxy.debug("block scanning failed with error: \(String(describing: error))")
                    throw error
                }
                let scanFinishTime = Date()
                
                SDKMetrics.shared.pushProgressReport(
                    progress: BlockProgress(
                        startHeight: range.lowerBound,
                        targetHeight: range.upperBound,
                        progressHeight: range.upperBound
                    ),
                    start: scanStartTime,
                    end: scanFinishTime,
                    batchSize: Int(batchSize),
                    operation: .scanBlocks
                )
                
                let seconds = scanFinishTime.timeIntervalSinceReferenceDate - scanStartTime.timeIntervalSinceReferenceDate
                LoggerProxy.debug("Scanned \(range.count) blocks in \(seconds) seconds")
            } else {
                let scanStartHeight = try transactionRepository.lastScannedHeight()
                let targetScanHeight = range.upperBound
                
                var scannedNewBlocks = false
                var lastScannedHeight = scanStartHeight
                
                repeat {
                    try Task.checkCancellation()
                    
                    let previousScannedHeight = lastScannedHeight
                    let scanStartTime = Date()
                    guard self.rustBackend.scanBlocks(
                        dbCache: config.cacheDb,
                        dbData: config.dataDb,
                        limit: batchSize,
                        networkType: config.network.networkType
                    ) else {
                        let error: Error = rustBackend.lastError() ?? CompactBlockProcessorError.unknown
                        LoggerProxy.debug("block scanning failed with error: \(String(describing: error))")
                        throw error
                    }
                    let scanFinishTime = Date()
                    
                    lastScannedHeight = try transactionRepository.lastScannedHeight()
                    
                    scannedNewBlocks = previousScannedHeight != lastScannedHeight
                    if scannedNewBlocks {
<<<<<<< HEAD
                        await didScan?(lastScannedHeight)

=======
                        let progress = BlockProgress(startHeight: scanStartHeight, targetHeight: targetScanHeight, progressHeight: lastScannedHeight)
                        notifyProgress(.scan(progress))
                        
                        SDKMetrics.shared.pushProgressReport(
                            progress: progress,
                            start: scanStartTime,
                            end: scanFinishTime,
                            batchSize: Int(batchSize),
                            operation: .scanBlocks
                        )
                        
>>>>>>> 3c3b97ca
                        let heightCount = lastScannedHeight - previousScannedHeight
                        let seconds = scanFinishTime.timeIntervalSinceReferenceDate - scanStartTime.timeIntervalSinceReferenceDate
                        LoggerProxy.debug("Scanned \(heightCount) blocks in \(seconds) seconds")
                    }
                    
                    await Task.yield()
                } while !Task.isCancelled && scannedNewBlocks && lastScannedHeight < targetScanHeight
                if Task.isCancelled {
                    state = .stopped
                    LoggerProxy.debug("Warning: compactBlockBatchScanning cancelled")
                }
            }
        } catch {
            LoggerProxy.debug("block scanning failed with error: \(String(describing: error))")
            throw error
        }
    }

    fileprivate func scanBatchSize(for range: CompactBlockRange, network: NetworkType) -> UInt32 {
        guard network == .mainnet else {
            return UInt32(config.scanningBatchSize)
        }
        if range.lowerBound > 1_600_000 {
            return 5
        }

        return UInt32(config.scanningBatchSize)
    }
}

extension CompactBlockProcessor {
    func compactBlockScanning(
        rustWelding: ZcashRustBackendWelding.Type,
        cacheDb: URL,
        dataDb: URL,
        limit: UInt32 = 0,
        networkType: NetworkType
    ) throws {
        try Task.checkCancellation()
        
        guard rustBackend.scanBlocks(dbCache: cacheDb, dbData: dataDb, limit: limit, networkType: networkType) else {
            let error: Error = rustBackend.lastError() ?? CompactBlockProcessorError.unknown
            LoggerProxy.debug("block scanning failed with error: \(String(describing: error))")
            throw error
        }
    }
}<|MERGE_RESOLUTION|>--- conflicted
+++ resolved
@@ -11,7 +11,7 @@
 extension CompactBlockProcessor {
 
     func scanBlocks(at range: CompactBlockRange, totalProgressRange: CompactBlockRange) async throws {
-        try await compactBlockBatchScanning(range: range) { [weak self] lastScannedHeight in
+        try await compactBlockBatchScanning(range: range, totalProgressRange: totalProgressRange) { [weak self] lastScannedHeight in
             let progress = BlockProgress(
                 startHeight: totalProgressRange.lowerBound,
                 targetHeight: totalProgressRange.upperBound,
@@ -22,7 +22,11 @@
     }
 
 
-    func compactBlockBatchScanning(range: CompactBlockRange, didScan: ((BlockHeight) async -> Void)? = nil) async throws {
+    func compactBlockBatchScanning(
+        range: CompactBlockRange,
+        totalProgressRange: CompactBlockRange,
+        didScan: ((BlockHeight) async -> Void)? = nil
+    ) async throws {
         try Task.checkCancellation()
         
         // TODO: remove this arbitrary batch size https://github.com/zcash/ZcashLightClientKit/issues/576
@@ -80,13 +84,14 @@
                     
                     scannedNewBlocks = previousScannedHeight != lastScannedHeight
                     if scannedNewBlocks {
-<<<<<<< HEAD
                         await didScan?(lastScannedHeight)
 
-=======
-                        let progress = BlockProgress(startHeight: scanStartHeight, targetHeight: targetScanHeight, progressHeight: lastScannedHeight)
-                        notifyProgress(.scan(progress))
-                        
+                        let progress = BlockProgress(
+                            startHeight: totalProgressRange.lowerBound,
+                            targetHeight: totalProgressRange.upperBound,
+                            progressHeight: lastScannedHeight
+                        )
+
                         SDKMetrics.shared.pushProgressReport(
                             progress: progress,
                             start: scanStartTime,
@@ -95,7 +100,6 @@
                             operation: .scanBlocks
                         )
                         
->>>>>>> 3c3b97ca
                         let heightCount = lastScannedHeight - previousScannedHeight
                         let seconds = scanFinishTime.timeIntervalSinceReferenceDate - scanStartTime.timeIntervalSinceReferenceDate
                         LoggerProxy.debug("Scanned \(heightCount) blocks in \(seconds) seconds")
