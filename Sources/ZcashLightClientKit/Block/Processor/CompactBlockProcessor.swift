//
//  CompactBlockProcessor.swift
//  ZcashLightClientKit
//
//  Created by Francisco Gindre on 18/09/2019.
//  Copyright © 2019 Electric Coin Company. All rights reserved.
//
// swiftlint:disable file_length type_body_length

import Foundation
import GRPC

public typealias RefreshedUTXOs = (inserted: [UnspentTransactionOutputEntity], skipped: [UnspentTransactionOutputEntity])

/**
Errors thrown by CompactBlock Processor
*/
public enum CompactBlockProcessorError: Error {
    case invalidConfiguration
    case missingDbPath(path: String)
    case dataDbInitFailed(path: String)
    case connectionError(underlyingError: Error)
    case grpcError(statusCode: Int, message: String)
    case connectionTimeout
    case generalError(message: String)
    case maxAttemptsReached(attempts: Int)
    case unspecifiedError(underlyingError: Error)
    case criticalError
    case invalidAccount
    case wrongConsensusBranchId(expectedLocally: ConsensusBranchID, found: ConsensusBranchID)
    case networkMismatch(expected: NetworkType, found: NetworkType)
    case saplingActivationMismatch(expected: BlockHeight, found: BlockHeight)
    case unknown
    case rewindAttemptWhileProcessing
    case wipeAttemptWhileProcessing
}

/**
CompactBlockProcessor notification userInfo object keys.
check Notification.Name extensions for more details.
*/
public enum CompactBlockProcessorNotificationKey {
    public static let progress = "CompactBlockProcessorNotificationKey.progress"
    public static let progressBlockTime = "CompactBlockProcessorNotificationKey.progressBlockTime"
    public static let reorgHeight = "CompactBlockProcessorNotificationKey.reorgHeight"
    public static let latestScannedBlockHeight = "CompactBlockProcessorNotificationKey.latestScannedBlockHeight"
    public static let rewindHeight = "CompactBlockProcessorNotificationKey.rewindHeight"
    public static let foundTransactions = "CompactBlockProcessorNotificationKey.foundTransactions"
    public static let foundBlocks = "CompactBlockProcessorNotificationKey.foundBlocks"
    public static let foundTransactionsRange = "CompactBlockProcessorNotificationKey.foundTransactionsRange"
    public static let error = "error"
    public static let refreshedUTXOs = "CompactBlockProcessorNotificationKey.refreshedUTXOs"
    public static let enhancementProgress = "CompactBlockProcessorNotificationKey.enhancementProgress"
    public static let previousStatus = "CompactBlockProcessorNotificationKey.previousStatus"
    public static let newStatus = "CompactBlockProcessorNotificationKey.newStatus"
    public static let currentConnectivityStatus = "CompactBlockProcessorNotificationKey.currentConnectivityStatus"
    public static let previousConnectivityStatus = "CompactBlockProcessorNotificationKey.previousConnectivityStatus"
}

public enum CompactBlockProgress {
    case syncing(_ progress: BlockProgress)
    case enhance(_ progress: EnhancementStreamProgress)
    case fetch
    
    public var progress: Float {
        switch self {
        case .syncing(let blockProgress):
            return blockProgress.progress
        case .enhance(let enhancementProgress):
            return enhancementProgress.progress
        default:
            return 0
        }
    }
    
    public var progressHeight: BlockHeight? {
        switch self {
        case .syncing(let blockProgress):
            return blockProgress.progressHeight
        case .enhance(let enhancementProgress):
            return enhancementProgress.lastFoundTransaction?.minedHeight
        default:
            return 0
        }
    }
    
    public var blockDate: Date? {
        if case .enhance(let enhancementProgress) = self, let time = enhancementProgress.lastFoundTransaction?.blockTimeInSeconds {
            return Date(timeIntervalSince1970: time)
        }
        
        return nil
    }
    
    public var targetHeight: BlockHeight? {
        switch self {
        case .syncing(let blockProgress):
            return blockProgress.targetHeight
        default:
            return nil
        }
    }
}

protocol EnhancementStreamDelegate: AnyObject {
    func transactionEnhancementProgressUpdated(_ progress: EnhancementProgress) async
}

public protocol EnhancementProgress {
    var totalTransactions: Int { get }
    var enhancedTransactions: Int { get }
    var lastFoundTransaction: ConfirmedTransactionEntity? { get }
    var range: CompactBlockRange { get }
}

public struct EnhancementStreamProgress: EnhancementProgress {
    public var totalTransactions: Int
    public var enhancedTransactions: Int
    public var lastFoundTransaction: ConfirmedTransactionEntity?
    public var range: CompactBlockRange
    
    public var progress: Float {
        totalTransactions > 0 ? Float(enhancedTransactions) / Float(totalTransactions) : 0
    }
}

public extension Notification.Name {
    /**
    Processing progress update
     
    Query the userInfo object for the key CompactBlockProcessorNotificationKey.progress for a CompactBlockProgress struct
    */
    static let blockProcessorUpdated = Notification.Name(rawValue: "CompactBlockProcessorUpdated")
    
    /**
    notification sent when processor status changed
    */
    static let blockProcessorStatusChanged = Notification.Name(rawValue: "CompactBlockProcessorStatusChanged")

    /**
     Notification sent when a compact block processor starts syncing
     */
    static let blockProcessorStartedSyncing = Notification.Name(rawValue: "CompactBlockProcessorStartedSyncing")

    /**
    Notification sent when the compact block processor stop() method is called
    */
    static let blockProcessorStopped = Notification.Name(rawValue: "CompactBlockProcessorStopped")
    
    /**
    Notification sent when the compact block processor presented an error.
     
    Query userInfo object on the key CompactBlockProcessorNotificationKey.error
    */
    static let blockProcessorFailed = Notification.Name(rawValue: "CompactBlockProcessorFailed")

    /**
    Notification sent when the compact block processor has finished syncing the blockchain to latest height
    */
    static let blockProcessorFinished = Notification.Name(rawValue: "CompactBlockProcessorFinished")

    /**
    Notification sent when the compact block processor is doing nothing
    */
    static let blockProcessorIdle = Notification.Name(rawValue: "CompactBlockProcessorIdle")

    /**
    Notification sent when something odd happened. probably going from a state to another state that shouldn't be the next state.
    */
    static let blockProcessorUnknownTransition = Notification.Name(rawValue: "CompactBlockProcessorTransitionUnknown")

    /**
    Notification sent when the compact block processor handled a ReOrg.
     
    Query the userInfo object on the key CompactBlockProcessorNotificationKey.reorgHeight for the height on which the reorg was detected. CompactBlockProcessorNotificationKey.rewindHeight for the height that the processor backed to in order to solve the Reorg
    */
    static let blockProcessorHandledReOrg = Notification.Name(rawValue: "CompactBlockProcessorHandledReOrg")
    
    /**
    Notification sent when the compact block processor enhanced a bunch of transactions
    Query the user info object for CompactBlockProcessorNotificationKey.foundTransactions which will contain an [ConfirmedTransactionEntity] Array with the found transactions and CompactBlockProcessorNotificationKey.foundTransactionsrange
    */
    static let blockProcessorFoundTransactions = Notification.Name(rawValue: "CompactBlockProcessorFoundTransactions")
    
    /**
    Notification sent when the compact block processor fetched utxos from lightwalletd attempted to store them
    Query the user info object for CompactBlockProcessorNotificationKey.blockProcessorStoredUTXOs which will contain a RefreshedUTXOs tuple with the collection of UTXOs stored or skipped
    */
    static let blockProcessorStoredUTXOs = Notification.Name(rawValue: "CompactBlockProcessorStoredUTXOs")
    
    static let blockProcessorStartedEnhancing = Notification.Name(rawValue: "CompactBlockProcessorStartedEnhancing")
    
    static let blockProcessorEnhancementProgress = Notification.Name("CompactBlockProcessorEnhancementProgress")
    
    static let blockProcessorStartedFetching = Notification.Name(rawValue: "CompactBlockProcessorStartedFetching")
    
    static let blockProcessorHandlingSaplingFiles = Notification.Name(rawValue: "blockProcessorHandlingSaplingFiles")
    
    /**
    Notification sent when the grpc service connection detects a change. Query the user info object  for status change details `currentConnectivityStatus` for current and previous with `previousConnectivityStatus`
    */
    static let blockProcessorConnectivityStateChanged = Notification.Name("CompactBlockProcessorConnectivityStateChanged")
}


/// The compact block processor is in charge of orchestrating the download and caching of compact blocks from a LightWalletEndpoint
/// when started the processor downloads does a download - validate - scan cycle until it reaches latest height on the blockchain.
public actor CompactBlockProcessor {

    /// Compact Block Processor configuration
    ///
    /// Property: cacheDbPath absolute file path of the DB where raw, unprocessed compact blocks are stored.
    /// Property: dataDbPath absolute file path of the DB where all information derived from the cache DB is stored.
    /// Property: spendParamsURL absolute file path of the sapling-spend.params file
    /// Property: outputParamsURL absolute file path of the sapling-output.params file
    public struct Configuration {
        public var cacheDb: URL
        public var dataDb: URL
        public var spendParamsURL: URL
        public var outputParamsURL: URL
        public var downloadBatchSize = ZcashSDK.DefaultDownloadBatch
        public var scanningBatchSize = ZcashSDK.DefaultScanningBatch
        public var retries = ZcashSDK.defaultRetries
        public var maxBackoffInterval = ZcashSDK.defaultMaxBackOffInterval
        public var maxReorgSize = ZcashSDK.maxReorgSize
        public var rewindDistance = ZcashSDK.defaultRewindDistance
        public var walletBirthday: BlockHeight
        public private(set) var downloadBufferSize: Int = 10
        private(set) var network: ZcashNetwork
        private(set) var saplingActivation: BlockHeight

        public var blockPollInterval: TimeInterval {
            TimeInterval.random(in: ZcashSDK.defaultPollInterval / 2 ... ZcashSDK.defaultPollInterval * 1.5)
        }
        
        init (
            cacheDb: URL,
            dataDb: URL,
            spendParamsURL: URL,
            outputParamsURL: URL,
            downloadBatchSize: Int,
            retries: Int,
            maxBackoffInterval: TimeInterval,
            rewindDistance: Int,
            walletBirthday: BlockHeight,
            saplingActivation: BlockHeight,
            network: ZcashNetwork
        ) {
            self.cacheDb = cacheDb
            self.dataDb = dataDb
            self.spendParamsURL = spendParamsURL
            self.outputParamsURL = outputParamsURL
            self.network = network
            self.downloadBatchSize = downloadBatchSize
            self.retries = retries
            self.maxBackoffInterval = maxBackoffInterval
            self.rewindDistance = rewindDistance
            self.walletBirthday = walletBirthday
            self.saplingActivation = saplingActivation

            assert(downloadBatchSize >= scanningBatchSize)
        }
        
        public init(
            cacheDb: URL,
            dataDb: URL,
            spendParamsURL: URL,
            outputParamsURL: URL,
            walletBirthday: BlockHeight,
            network: ZcashNetwork
        ) {
            self.cacheDb = cacheDb
            self.dataDb = dataDb
            self.spendParamsURL = spendParamsURL
            self.outputParamsURL = outputParamsURL
            self.walletBirthday = walletBirthday
            self.saplingActivation = network.constants.saplingActivationHeight
            self.network = network

            assert(downloadBatchSize >= scanningBatchSize)
        }
    }

    /**
    Represents the possible states of a CompactBlockProcessor
    */
    public enum State {
        /**
        connected and downloading blocks
        */
        case syncing
        
        /**
        was doing something but was paused
        */
        case stopped

        /**
        Processor is Enhancing transactions
        */
        case enhancing
        
        /**
        fetching utxos
        */
        case fetching

        /**
        was processing but erred
        */
        case error(_ e: Error)

        /// Download sapling param files if needed.
        case handlingSaplingFiles

        /**
        Processor is up to date with the blockchain and you can now make transactions.
        */
        case synced
    }
    
    public internal(set) var state: State = .stopped {
        didSet {
            transitionState(from: oldValue, to: self.state)
        }
    }
    
    private var needsToStartScanningWhenStopped = false
    var config: Configuration {
        willSet {
            self.stop()
        }
    }

    var maxAttemptsReached: Bool {
        self.retryAttempts >= self.config.retries
    }

    var shouldStart: Bool {
        switch self.state {
        case .stopped, .synced, .error:
            return !maxAttemptsReached
        default:
            return false
        }
    }

    var service: LightWalletService
    private(set) var downloader: CompactBlockDownloading
    var storage: CompactBlockStorage
    var transactionRepository: TransactionRepository
    var accountRepository: AccountRepository
    var rustBackend: ZcashRustBackendWelding.Type
    private var retryAttempts: Int = 0
    private var backoffTimer: Timer?
    private var lastChainValidationFailure: BlockHeight?
    private var consecutiveChainValidationErrors: Int = 0
    var processingError: Error?
    private var foundBlocks = false
    private var maxAttempts: Int {
        config.retries
    }
    
    var batchSize: BlockHeight {
        BlockHeight(self.config.downloadBatchSize)
    }

    private var cancelableTask: Task<Void, Error>?

    let internalSyncProgress = InternalSyncProgress(storage: UserDefaults.standard)

    /// Initializes a CompactBlockProcessor instance
    /// - Parameters:
    ///  - service: concrete implementation of `LightWalletService` protocol
    ///  - storage: concrete implementation of `CompactBlockStorage` protocol
    ///  - backend: a class that complies to `ZcashRustBackendWelding`
    ///  - config: `Configuration` struct for this processor
    init(
        service: LightWalletService,
        storage: CompactBlockStorage,
        backend: ZcashRustBackendWelding.Type,
        config: Configuration
    ) {
        self.init(
            service: service,
            storage: storage,
            backend: backend,
            config: config,
            repository: TransactionRepositoryBuilder.build(
                dataDbURL: config.dataDb
            ),
            accountRepository: AccountRepositoryBuilder.build(dataDbURL: config.dataDb, readOnly: true)
        )
    }

    /// Initializes a CompactBlockProcessor instance from an Initialized object
    /// - Parameters:
    ///     - initializer: an instance that complies to CompactBlockDownloading protocol
    public init(initializer: Initializer) {
        self.init(
            service: initializer.lightWalletService,
            storage: initializer.storage,
            backend: initializer.rustBackend,
            config: Configuration(
                cacheDb: initializer.cacheDbURL,
                dataDb: initializer.dataDbURL,
                spendParamsURL: initializer.spendParamsURL,
                outputParamsURL: initializer.outputParamsURL,
                walletBirthday: Checkpoint.birthday(
                    with: initializer.walletBirthday,
                    network: initializer.network
                ).height,
                network: initializer.network
            ),
            repository: initializer.transactionRepository,
            accountRepository: initializer.accountRepository
        )
    }
    
    internal init(
        service: LightWalletService,
        storage: CompactBlockStorage,
        backend: ZcashRustBackendWelding.Type,
        config: Configuration,
        repository: TransactionRepository,
        accountRepository: AccountRepository
    ) {
        self.service = service
        self.downloader = CompactBlockDownloader(service: service, storage: storage)
        self.rustBackend = backend
        self.storage = storage
        self.config = config
        self.transactionRepository = repository
        self.accountRepository = accountRepository
    }
    
    deinit {
        cancelableTask?.cancel()
    }

    static func validateServerInfo(
        _ info: LightWalletdInfo,
        saplingActivation: BlockHeight,
        localNetwork: ZcashNetwork,
        rustBackend: ZcashRustBackendWelding.Type
    ) throws {
        // check network types
        guard let remoteNetworkType = NetworkType.forChainName(info.chainName) else {
            throw CompactBlockProcessorError.generalError(
                message: "Chain name does not match. Expected either 'test' or 'main' but received '\(info.chainName)'." +
                    "this is probably an API or programming error"
            )
        }

        guard remoteNetworkType == localNetwork.networkType else {
            throw CompactBlockProcessorError.networkMismatch(expected: localNetwork.networkType, found: remoteNetworkType)
        }

        guard saplingActivation == info.saplingActivationHeight else {
            throw CompactBlockProcessorError.saplingActivationMismatch(expected: saplingActivation, found: BlockHeight(info.saplingActivationHeight))
        }

        // check branch id
        let localBranch = try rustBackend.consensusBranchIdFor(height: Int32(info.blockHeight), networkType: localNetwork.networkType)

        guard let remoteBranchID = ConsensusBranchID.fromString(info.consensusBranchID) else {
            throw CompactBlockProcessorError.generalError(message: "Consensus BranchIDs don't match this is probably an API or programming error")
        }

        guard remoteBranchID == localBranch else {
            throw CompactBlockProcessorError.wrongConsensusBranchId(expectedLocally: localBranch, found: remoteBranchID)
        }
    }

    /// Starts the CompactBlockProcessor instance and starts downloading and processing blocks
    ///
    /// triggers the blockProcessorStartedDownloading notification
    ///
    /// - Important: subscribe to the notifications before calling this method
    public func start(retry: Bool = false) async {
        if retry {
            self.retryAttempts = 0
            self.processingError = nil
            self.backoffTimer?.invalidate()
            self.backoffTimer = nil
        }

        guard shouldStart else {
            switch self.state {
            case .error(let e):
                // max attempts have been reached
                LoggerProxy.info("max retry attempts reached with error: \(e)")
                notifyError(CompactBlockProcessorError.maxAttemptsReached(attempts: self.maxAttempts))
                state = .stopped
            case .stopped:
                // max attempts have been reached
                LoggerProxy.info("max retry attempts reached")
                notifyError(CompactBlockProcessorError.maxAttemptsReached(attempts: self.maxAttempts))
            case .synced:
                // max attempts have been reached
                LoggerProxy.warn("max retry attempts reached on synced state, this indicates malfunction")
                notifyError(CompactBlockProcessorError.maxAttemptsReached(attempts: self.maxAttempts))
            case .syncing, .enhancing, .fetching, .handlingSaplingFiles:
                LoggerProxy.debug("Warning: compact block processor was started while busy!!!!")
                self.needsToStartScanningWhenStopped = true
            }
            return
        }

        await self.nextBatch()
    }

    /**
    Stops the CompactBlockProcessor

    Note: retry count is reset
    */
    public func stop() {
        self.backoffTimer?.invalidate()
        self.backoffTimer = nil

        cancelableTask?.cancel()

        self.retryAttempts = 0
    }

    /**
    Rewinds to provided height.
    If nil is provided, it will rescan to nearest height (quick rescan)

    If this is called while sync is in progress then `CompactBlockProcessorError.rewindAttemptWhileProcessing` is thrown.
    */
    public func rewindTo(_ height: BlockHeight?) async throws -> BlockHeight {
        guard shouldStart else { throw CompactBlockProcessorError.rewindAttemptWhileProcessing }

        let lastDownloaded = await internalSyncProgress.latestDownloadedBlockHeight
        let height = Int32(height ?? lastDownloaded)
        let nearestHeight = rustBackend.getNearestRewindHeight(
            dbData: config.dataDb,
            height: height,
            networkType: self.config.network.networkType
        )

        guard nearestHeight > 0 else {
            let error = rustBackend.lastError() ?? RustWeldingError.genericError(
                message: "unknown error getting nearest rewind height for height: \(height)"
            )
            await fail(error)
            throw error
        }

        // FIXME: this should be done on the rust layer
        let rewindHeight = max(Int32(nearestHeight - 1), Int32(config.walletBirthday))
        guard rustBackend.rewindToHeight(dbData: config.dataDb, height: rewindHeight, networkType: self.config.network.networkType) else {
            let error = rustBackend.lastError() ?? RustWeldingError.genericError(message: "unknown error rewinding to height \(height)")
            await fail(error)
            throw error
        }

        // clear cache
        let rewindBlockHeight = BlockHeight(rewindHeight)
        try downloader.rewind(to: rewindBlockHeight)
        await internalSyncProgress.rewind(to: rewindBlockHeight)

        self.lastChainValidationFailure = nil
        return rewindBlockHeight
    }

    func wipe() async throws {
        switch self.state {
        case .syncing, .enhancing, .fetching, .handlingSaplingFiles:
            throw CompactBlockProcessorError.wipeAttemptWhileProcessing
        case .stopped, .error, .synced:
            break
        }

        state = .stopped
        downloader.closeDBConnection()
        await internalSyncProgress.rewind(to: 0)
    }

    func validateServer() async {
        do {
            let info = try await self.service.getInfo()
            try Self.validateServerInfo(
                info,
                saplingActivation: self.config.saplingActivation,
                localNetwork: self.config.network,
                rustBackend: self.rustBackend
            )
        } catch let error as LightWalletServiceError {
            self.severeFailure(error.mapToProcessorError())
        } catch {
            self.severeFailure(error)
        }
    }
    
    /// Processes new blocks on the given range based on the configuration set for this instance
    func processNewBlocks(ranges: SyncRanges) async {
        self.foundBlocks = true
        self.backoffTimer?.invalidate()
        self.backoffTimer = nil
        
        cancelableTask = Task(priority: .userInitiated) {
            do {
                let totalProgressRange = computeTotalProgressRange(from: ranges)

                LoggerProxy.debug("""
                Syncing with ranges:
                downloaded but not scanned: \
                \(ranges.downloadedButUnscannedRange?.lowerBound ?? -1)...\(ranges.downloadedButUnscannedRange?.upperBound ?? -1)
                download and scan:          \(ranges.downloadAndScanRange?.lowerBound ?? -1)...\(ranges.downloadAndScanRange?.upperBound ?? -1)
                enhance range:              \(ranges.enhanceRange?.lowerBound ?? -1)...\(ranges.enhanceRange?.upperBound ?? -1)
                fetchUTXO range:            \(ranges.fetchUTXORange?.lowerBound ?? -1)...\(ranges.fetchUTXORange?.upperBound ?? -1)
                total progress range:       \(totalProgressRange.lowerBound)...\(totalProgressRange.upperBound)
                """)

                var anyActionExecuted = false

                try storage.createTable()

                if let range = ranges.downloadedButUnscannedRange {
                    LoggerProxy.debug("Starting scan with downloaded but not scanned blocks with range: \(range.lowerBound)...\(range.upperBound)")
                    try await compactBlockBatchScanning(range: range, totalProgressRange: totalProgressRange)
                }

                if let range = ranges.downloadAndScanRange {
                    LoggerProxy.debug("Starting sync with range: \(range.lowerBound)...\(range.upperBound)")
                    try await downloadAndScanBlocks(at: range, totalProgressRange: totalProgressRange)
                }

                if let range = ranges.enhanceRange {
                    anyActionExecuted = true
                    LoggerProxy.debug("Enhancing with range: \(range.lowerBound)...\(range.upperBound)")
                    try await compactBlockEnhancement(range: range)
                }

                if let range = ranges.fetchUTXORange {
                    anyActionExecuted = true
                    LoggerProxy.debug("Fetching UTXO with range: \(range.lowerBound)...\(range.upperBound)")
                    try await fetchUnspentTxOutputs(range: range)
                }

                try await handleSaplingParametersIfNeeded()
                try await removeCacheDB()

                if !Task.isCancelled {
                    await processBatchFinished(height: anyActionExecuted ? ranges.latestBlockHeight : nil)
                }
            } catch {
                LoggerProxy.error("Sync failed with error: \(error)")

                if !(Task.isCancelled) {
                    await fail(error)
                } else {
                    state = .stopped
                    if needsToStartScanningWhenStopped {
                        await nextBatch()
                    }
                }
            }
        }
    }

    private func downloadAndScanBlocks(at range: CompactBlockRange, totalProgressRange: CompactBlockRange) async throws {
        let downloadStream = try await compactBlocksDownloadStream(
            startHeight: range.lowerBound,
            targetHeight: range.upperBound
        )

        // Divide `range` by `batchSize` and compute how many time do we need to run to download and scan all the blocks.
        // +1 must be done here becase `range` is closed range. So even if upperBound and lowerBound are same there is one block to sync.
        let blocksCountToSync = (range.upperBound - range.lowerBound) + 1
        var loopsCount = blocksCountToSync / batchSize
        if blocksCountToSync % batchSize != 0 {
            loopsCount += 1
        }

        for i in 0..<loopsCount {
            let processingRange = computeSingleLoopDownloadRange(fullRange: range, loopCounter: i, batchSize: batchSize)

            LoggerProxy.debug("Sync loop #\(i+1) range: \(processingRange.lowerBound)...\(processingRange.upperBound)")

            try await downloadAndStoreBlocks(
                using: downloadStream,
                at: processingRange,
                maxBlockBufferSize: config.downloadBufferSize,
                totalProgressRange: totalProgressRange
            )
            try await compactBlockValidation()
            try await compactBlockBatchScanning(range: processingRange, totalProgressRange: totalProgressRange)
            try await removeCacheDB()

            let progress = BlockProgress(
                startHeight: totalProgressRange.lowerBound,
                targetHeight: totalProgressRange.upperBound,
                progressHeight: processingRange.upperBound
            )
            notifyProgress(.syncing(progress))
        }
    }

    /*
     Here range for one batch is computed. For example if we want to sync blocks 0...1000 with batchSize 100 we want to generage blocks like
     this:
     0...99
     100...199
     200...299
     300...399
     ...
     900...999
     1000...1000
     */
    func computeSingleLoopDownloadRange(fullRange: CompactBlockRange, loopCounter: Int, batchSize: BlockHeight) -> CompactBlockRange {
        let lowerBound = fullRange.lowerBound + (loopCounter * batchSize)
        let upperBound = min(fullRange.lowerBound + ((loopCounter+1) * batchSize) - 1, fullRange.upperBound)
        return lowerBound...upperBound
    }

    /// It may happen that sync process start with syncing blocks that were downloaded but not synced in previous run of the sync process. This
    /// methods analyses what must be done and computes range that should be used to compute reported progress.
    private func computeTotalProgressRange(from syncRanges: SyncRanges) -> CompactBlockRange {
        guard syncRanges.downloadedButUnscannedRange != nil || syncRanges.downloadAndScanRange != nil else {
            // In this case we are sure that no downloading or scanning happens so this returned range won't be even used. And it's easier to return
            // this "fake" range than to handle nil.
            return 0...0
        }

        // Thanks to guard above we can be sure that one of these two ranges is not nil.
        let lowerBound = syncRanges.downloadedButUnscannedRange?.lowerBound ?? syncRanges.downloadAndScanRange?.lowerBound ?? 0
        let upperBound = syncRanges.downloadAndScanRange?.upperBound ?? syncRanges.downloadedButUnscannedRange?.upperBound ?? 0

        return lowerBound...upperBound
    }

    func notifyProgress(_ progress: CompactBlockProgress) {
        var userInfo: [AnyHashable: Any] = [:]
        userInfo[CompactBlockProcessorNotificationKey.progress] = progress

        LoggerProxy.debug("progress: \(progress)")

        NotificationSender.default.post(
            name: Notification.Name.blockProcessorUpdated,
            object: self,
            userInfo: userInfo
        )
    }
    
    func notifyTransactions(_ txs: [ConfirmedTransactionEntity], in range: BlockRange) {
        NotificationSender.default.post(
            name: .blockProcessorFoundTransactions,
            object: self,
            userInfo: [
                CompactBlockProcessorNotificationKey.foundTransactions: txs,
                CompactBlockProcessorNotificationKey.foundTransactionsRange: ClosedRange(uncheckedBounds: (range.start.height, range.end.height))
            ]
        )
    }

    func determineLowerBound(
        errorHeight: Int,
        consecutiveErrors: Int,
        walletBirthday: BlockHeight
    ) -> BlockHeight {
        let offset = min(ZcashSDK.maxReorgSize, ZcashSDK.defaultRewindDistance * (consecutiveErrors + 1))
        return max(errorHeight - offset, walletBirthday - ZcashSDK.maxReorgSize)
    }

    func severeFailure(_ error: Error) {
        cancelableTask?.cancel()
        LoggerProxy.error("show stopper failure: \(error)")
        self.backoffTimer?.invalidate()
        self.retryAttempts = config.retries
        self.processingError = error
        state = .error(error)
        self.notifyError(error)
    }

    func fail(_ error: Error) async {
        // todo specify: failure
        LoggerProxy.error("\(error)")
        cancelableTask?.cancel()
        self.retryAttempts += 1
        self.processingError = error
        switch self.state {
        case .error:
            notifyError(error)
        default:
            break
        }
        state = .error(error)
        guard self.maxAttemptsReached else { return }
        // don't set a new timer if there are no more attempts.
        await self.setTimer()
    }

    func mapError(_ error: Error) -> CompactBlockProcessorError {
        if let processorError = error as? CompactBlockProcessorError {
            return processorError
        }
        if let lwdError = error as? LightWalletServiceError {
            return lwdError.mapToProcessorError()
        } else if let rpcError = error as? GRPC.GRPCStatus {
            switch rpcError {
            case .ok:
                LoggerProxy.warn("Error Raised when status is OK")
                return CompactBlockProcessorError.grpcError(
                    statusCode: rpcError.code.rawValue,
                    message: rpcError.message ?? "Error Raised when status is OK"
                )
            default:
                return CompactBlockProcessorError.grpcError(statusCode: rpcError.code.rawValue, message: rpcError.message ?? "No message")
            }
        }
        return .unspecifiedError(underlyingError: error)
    }

    private func validateConfiguration() throws {
        guard FileManager.default.isReadableFile(atPath: config.cacheDb.absoluteString) else {
            throw CompactBlockProcessorError.missingDbPath(path: config.cacheDb.absoluteString)
        }

        guard FileManager.default.isReadableFile(atPath: config.dataDb.absoluteString) else {
            throw CompactBlockProcessorError.missingDbPath(path: config.dataDb.absoluteString)
        }
    }

    private func nextBatch() async {
        state = .syncing
        do {
            let nextState = try await NextStateHelper.nextStateAsync(
                service: self.service,
                downloader: self.downloader,
                transactionRepository: transactionRepository,
                config: self.config,
                rustBackend: self.rustBackend,
                internalSyncProgress: internalSyncProgress
            )
            switch nextState {
            case .finishProcessing(let height):
                await self.processingFinished(height: height)
            case .processNewBlocks(let ranges):
                await self.processNewBlocks(ranges: ranges)
            case let .wait(latestHeight, latestDownloadHeight):
                // Lightwalletd might be syncing
                LoggerProxy.info(
                    "Lightwalletd might be syncing: latest downloaded block height is: \(latestDownloadHeight) " +
                    "while latest blockheight is reported at: \(latestHeight)"
                )
                await self.processingFinished(height: latestDownloadHeight)
            }
        } catch {
            self.severeFailure(error)
        }
    }

    internal func validationFailed(at height: BlockHeight) async {
        // cancel all Tasks
        cancelableTask?.cancel()

        // register latest failure
        self.lastChainValidationFailure = height
        self.consecutiveChainValidationErrors += 1
        
        // rewind
        let rewindHeight = determineLowerBound(
            errorHeight: height,
            consecutiveErrors: consecutiveChainValidationErrors,
            walletBirthday: self.config.walletBirthday
        )

        guard rustBackend.rewindToHeight(dbData: config.dataDb, height: Int32(rewindHeight), networkType: self.config.network.networkType) else {
            await fail(rustBackend.lastError() ?? RustWeldingError.genericError(message: "unknown error rewinding to height \(height)"))
            return
        }
        
        do {
            try downloader.rewind(to: rewindHeight)
            await internalSyncProgress.rewind(to: rewindHeight)
            
            // notify reorg
            NotificationSender.default.post(
                name: Notification.Name.blockProcessorHandledReOrg,
                object: self,
                userInfo: [
                    CompactBlockProcessorNotificationKey.reorgHeight: height, CompactBlockProcessorNotificationKey.rewindHeight: rewindHeight
                ]
            )
            
            // process next batch
            await self.nextBatch()
        } catch {
            await self.fail(error)
        }
    }

    internal func processBatchFinished(height: BlockHeight?) async {
        retryAttempts = 0
        consecutiveChainValidationErrors = 0

        if let height {
            await processingFinished(height: height)
        } else {
            await nextBatch()
        }
    }
    
    private func processingFinished(height: BlockHeight) async {
        NotificationSender.default.post(
            name: Notification.Name.blockProcessorFinished,
            object: self,
            userInfo: [
                CompactBlockProcessorNotificationKey.latestScannedBlockHeight: height,
                CompactBlockProcessorNotificationKey.foundBlocks: self.foundBlocks
            ]
        )
        state = .synced
        await setTimer()
        NotificationSender.default.post(
            name: Notification.Name.blockProcessorIdle,
            object: self,
            userInfo: nil
        )
    }

    private func setTimer() async {
        let interval = self.config.blockPollInterval
        self.backoffTimer?.invalidate()
        let timer = Timer(
            timeInterval: interval,
            repeats: true,
            block: { [weak self] _ in
                Task { [self] in
                    guard let self = self else { return }
                    if await self.shouldStart {
                        LoggerProxy.debug(
                                """
                                Timer triggered: Starting compact Block processor!.
                                Processor State: \(await self.state)
                                latestHeight: \(try await self.transactionRepository.lastScannedHeight())
                                attempts: \(await self.retryAttempts)
                                """
                        )
                        await self.start()
                    } else if await self.maxAttemptsReached {
                        await self.fail(CompactBlockProcessorError.maxAttemptsReached(attempts: self.config.retries))
                    }
                }
            }
        )
        RunLoop.main.add(timer, forMode: .default)
        
        self.backoffTimer = timer
    }
    
    private func transitionState(from oldValue: State, to newValue: State) {
        guard oldValue != newValue else {
            return
        }

        NotificationSender.default.post(
            name: .blockProcessorStatusChanged,
            object: self,
            userInfo: [
                CompactBlockProcessorNotificationKey.previousStatus: oldValue,
                CompactBlockProcessorNotificationKey.newStatus: newValue
            ]
        )
        
        switch newValue {
        case .error(let err):
            notifyError(err)
        case .stopped:
            NotificationSender.default.post(name: Notification.Name.blockProcessorStopped, object: self)
        case .enhancing:
            NotificationSender.default.post(name: Notification.Name.blockProcessorStartedEnhancing, object: self)
        case .fetching:
            NotificationSender.default.post(name: Notification.Name.blockProcessorStartedFetching, object: self)
        case .handlingSaplingFiles:
            NotificationSender.default.post(name: Notification.Name.blockProcessorHandlingSaplingFiles, object: self)
        case .synced:
            // transition to this state is handled by `processingFinished(height: BlockHeight)`
            break
        case .syncing:
            NotificationSender.default.post(name: Notification.Name.blockProcessorStartedSyncing, object: self)
        }
    }

    private func notifyError(_ err: Error) {
        NotificationSender.default.post(
            name: Notification.Name.blockProcessorFailed,
            object: self,
            userInfo: [CompactBlockProcessorNotificationKey.error: mapError(err)]
        )
    }
    // TODO: encapsulate service errors better
}

public extension CompactBlockProcessor.Configuration {
    /**
    Standard configuration for most compact block processors
    */
    static func standard(for network: ZcashNetwork, walletBirthday: BlockHeight) -> CompactBlockProcessor.Configuration {
        let pathProvider = DefaultResourceProvider(network: network)
        return CompactBlockProcessor.Configuration(
            cacheDb: pathProvider.cacheDbURL,
            dataDb: pathProvider.dataDbURL,
            spendParamsURL: pathProvider.spendParamsURL,
            outputParamsURL: pathProvider.outputParamsURL,
            walletBirthday: walletBirthday,
            network: network
        )
    }
}

extension LightWalletServiceError {
    func mapToProcessorError() -> CompactBlockProcessorError {
        switch self {
        case let .failed(statusCode, message):
            return CompactBlockProcessorError.grpcError(statusCode: statusCode, message: message)
        case .invalidBlock:
            return CompactBlockProcessorError.generalError(message: "\(self)")
        case .generalError(let message):
            return CompactBlockProcessorError.generalError(message: message)
        case .sentFailed(let error):
            return CompactBlockProcessorError.connectionError(underlyingError: error)
        case .genericError(let error):
            return CompactBlockProcessorError.unspecifiedError(underlyingError: error)
        case .timeOut:
            return CompactBlockProcessorError.connectionTimeout
        case .criticalError:
            return CompactBlockProcessorError.criticalError
        case .userCancelled:
            return CompactBlockProcessorError.connectionTimeout
        case .unknown:
            return CompactBlockProcessorError.unspecifiedError(underlyingError: self)
        }
    }
}
extension CompactBlockProcessor.State: Equatable {
    public static func == (lhs: CompactBlockProcessor.State, rhs: CompactBlockProcessor.State) -> Bool {
        switch  (lhs, rhs) {
        case
            (.syncing, .syncing),
            (.stopped, .stopped),
            (.error, .error),
            (.synced, .synced),
            (.enhancing, .enhancing),
            (.fetching, .fetching):
            return true
        default:
            return false
        }
    }
}

extension CompactBlockProcessor {
    public func getUnifiedAddress(accountIndex: Int) -> UnifiedAddress? {
        try? rustBackend.getCurrentAddress(
            dbData: config.dataDb,
            account: Int32(accountIndex),
            networkType: config.network.networkType
        )
    }
    
    public func getSaplingAddress(accountIndex: Int) -> SaplingAddress? {
        getUnifiedAddress(accountIndex: accountIndex)?.saplingReceiver()
    }
    
    public func getTransparentAddress(accountIndex: Int) -> TransparentAddress? {
        getUnifiedAddress(accountIndex: accountIndex)?.transparentReceiver()
    }
    
    public func getTransparentBalance(accountIndex: Int) throws -> WalletBalance {
        guard accountIndex >= 0 else {
            throw CompactBlockProcessorError.invalidAccount
        }

        return WalletBalance(
            verified: Zatoshi(
                try rustBackend.getVerifiedTransparentBalance(
                    dbData: config.dataDb,
                    account: Int32(accountIndex),
                    networkType: config.network.networkType)
                ),
            total: Zatoshi(
                try rustBackend.getTransparentBalance(
                    dbData: config.dataDb,
                    account: Int32(accountIndex),
                    networkType: config.network.networkType
                )
            )
        )
    }
}

extension CompactBlockProcessor {
    func refreshUTXOs(tAddress: TransparentAddress, startHeight: BlockHeight) async throws -> RefreshedUTXOs {
        let dataDb = self.config.dataDb
        
        let stream: AsyncThrowingStream<UnspentTransactionOutputEntity, Error> = downloader.fetchUnspentTransactionOutputs(tAddress: tAddress.stringEncoded, startHeight: startHeight)
        var utxos: [UnspentTransactionOutputEntity] = []
        
        do {
            for try await utxo in stream {
                utxos.append(utxo)
            }
            return storeUTXOs(utxos, in: dataDb)
        } catch {
            throw mapError(error)
        }
    }
    
    private func storeUTXOs(_ utxos: [UnspentTransactionOutputEntity], in dataDb: URL) -> RefreshedUTXOs {
        var refreshed: [UnspentTransactionOutputEntity] = []
        var skipped: [UnspentTransactionOutputEntity] = []
        for utxo in utxos {
            do {
                try self.rustBackend.putUnspentTransparentOutput(
                    dbData: dataDb,
                    txid: utxo.txid.bytes,
                    index: utxo.index,
                    script: utxo.script.bytes,
                    value: Int64(utxo.valueZat),
                    height: utxo.height,
                    networkType: self.config.network.networkType
                ) ? refreshed.append(utxo) : skipped.append(utxo)
            } catch {
                LoggerProxy.info("failed to put utxo - error: \(error)")
                skipped.append(utxo)
            }
        }
        return (inserted: refreshed, skipped: skipped)
    }
}

extension CompactBlockProcessorError: LocalizedError {
    /// A localized message describing what error occurred.
    public var errorDescription: String? {
        switch self {
        case .dataDbInitFailed(let path):
            return "Data Db file couldn't be initialized at path: \(path)"
        case .connectionError(let underlyingError):
            return "There's a problem with the Network Connection. Underlying error: \(underlyingError.localizedDescription)"
        case .connectionTimeout:
            return "Network connection timeout"
        case .criticalError:
            return "Critical Error"
        case .generalError(let message):
            return "Error Processing Blocks - \(message)"
        case let .grpcError(statusCode, message):
            return "Error on gRPC - Status Code: \(statusCode) - Message: \(message)"
        case .invalidAccount:
            return "Invalid Account"
        case .invalidConfiguration:
            return "CompactBlockProcessor was started with an Invalid Configuration"
        case .maxAttemptsReached(let attempts):
            return "Compact Block failed \(attempts) times and reached the maximum amount of retries it was set up to do"
        case .missingDbPath(let path):
            return "CompactBlockProcessor was set up with path \(path) but that location couldn't be reached"
        case let .networkMismatch(expected, found):
            // swiftlint:disable:next line_length
            return "A server was reached, but it's targeting the wrong network Type. App Expected \(expected) but found \(found). Make sure you are pointing to the right server"
        case .rewindAttemptWhileProcessing:
            return "Can't execute rewind while sync process is in progress."
        case let .saplingActivationMismatch(expected, found):
            // swiftlint:disable:next line_length
            return "A server was reached, it's showing a different sapling activation. App expected sapling activation height to be \(expected) but instead it found \(found). Are you sure you are pointing to the right server?"
        case .unspecifiedError(let underlyingError):
            return "Unspecified error caused by this underlying error: \(underlyingError)"
        case let .wrongConsensusBranchId(expectedLocally, found):
            // swiftlint:disable:next line_length
            return "The remote server you are connecting to is publishing a different branch ID \(found) than the one your App is expecting to be (\(expectedLocally)). This could be caused by your App being out of date or the server you are connecting you being either on a different network or out of date after a network upgrade."
<<<<<<< HEAD
        case .unknown: return "Unknown error occured."
        case .wipeAttemptWhileProcessing:
            return "Can't execute wipe while sync process is in progress."
=======
        case .unknown: return "Unknown error occurred."
>>>>>>> f6be12fd
        }
    }

    /// A localized message describing the reason for the failure.
    public var failureReason: String? {
        self.localizedDescription
    }

    /// A localized message describing how one might recover from the failure.
    public var recoverySuggestion: String? {
        self.localizedDescription
    }

    /// A localized message providing "help" text if the user requests help.
    public var helpAnchor: String? {
        self.localizedDescription
    }
}

extension CompactBlockProcessor: EnhancementStreamDelegate {
    func transactionEnhancementProgressUpdated(_ progress: EnhancementProgress) {
        NotificationSender.default.post(
            name: .blockProcessorEnhancementProgress,
            object: self,
            userInfo: [CompactBlockProcessorNotificationKey.enhancementProgress: progress]
        )
    }
}

extension CompactBlockProcessor {
    enum NextStateHelper {
        static func nextStateAsync(
            service: LightWalletService,
            downloader: CompactBlockDownloading,
            transactionRepository: TransactionRepository,
            config: Configuration,
            rustBackend: ZcashRustBackendWelding.Type,
            internalSyncProgress: InternalSyncProgress
        ) async throws -> CompactBlockProcessor.NextState {
            // It should be ok to not create new Task here because this method is already async. But for some reason something not good happens
            // when Task is not created here. For example tests start failing. Reason is unknown at this time.
            let task = Task(priority: .userInitiated) {
                let info = try await service.getInfo()

                try CompactBlockProcessor.validateServerInfo(
                    info,
                    saplingActivation: config.saplingActivation,
                    localNetwork: config.network,
                    rustBackend: rustBackend
                )

                await internalSyncProgress.migrateIfNeeded(latestDownloadedBlockHeightFromCacheDB: try downloader.lastDownloadedBlockHeight())

                let latestBlockHeight = try service.latestBlockHeight()
                let latestScannedHeight = try transactionRepository.lastScannedHeight()

                return try await internalSyncProgress.computeNextState(
                    latestBlockHeight: latestBlockHeight,
                    latestScannedHeight: latestScannedHeight,
                    walletBirthday: config.walletBirthday
                )
            }

            return try await task.value
        }
    }
}<|MERGE_RESOLUTION|>--- conflicted
+++ resolved
@@ -1171,13 +1171,9 @@
         case let .wrongConsensusBranchId(expectedLocally, found):
             // swiftlint:disable:next line_length
             return "The remote server you are connecting to is publishing a different branch ID \(found) than the one your App is expecting to be (\(expectedLocally)). This could be caused by your App being out of date or the server you are connecting you being either on a different network or out of date after a network upgrade."
-<<<<<<< HEAD
         case .unknown: return "Unknown error occured."
         case .wipeAttemptWhileProcessing:
             return "Can't execute wipe while sync process is in progress."
-=======
-        case .unknown: return "Unknown error occurred."
->>>>>>> f6be12fd
         }
     }
 
