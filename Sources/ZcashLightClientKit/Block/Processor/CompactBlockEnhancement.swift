--- conflicted
+++ resolved
@@ -23,8 +23,7 @@
         let transactionID = fetchedTransaction.rawID.toHexStringTxId()
         let block = String(describing: transaction.minedHeight)
         LoggerProxy.debug("Decrypting and storing transaction id: \(transactionID) block: \(block)")
-<<<<<<< HEAD
-
+        
         let decryptionResult = rustBackend.decryptAndStoreTransaction(
             dbData: config.dataDb,
             txBytes: fetchedTransaction.raw.bytes,
@@ -33,31 +32,6 @@
         )
 
         guard decryptionResult else {
-=======
-        
-        guard let rawBytes = transaction.raw?.bytes else {
-            let error = EnhancementError.noRawData(
-                message: "Critical Error: transaction id: \(transaction.transactionId.toHexStringTxId()) has no data"
-            )
-            LoggerProxy.error("\(error)")
-            throw error
-        }
-        
-        guard let minedHeight = transaction.minedHeight else {
-            let error = EnhancementError.noRawData(
-                message: "Critical Error - Attempt to decrypt and store an unmined transaction. Id: \(transaction.transactionId.toHexStringTxId())"
-            )
-            LoggerProxy.error("\(error)")
-            throw error
-        }
-        
-        guard rustBackend.decryptAndStoreTransaction(
-            dbData: config.dataDb,
-            txBytes: rawBytes,
-            minedHeight: Int32(minedHeight),
-            networkType: config.network.networkType
-        ) else {
->>>>>>> 372ea5af
             throw EnhancementError.decryptError(
                 error: rustBackend.lastError() ?? .genericError(message: "`decryptAndStoreTransaction` failed. No message available")
             )
@@ -117,15 +91,10 @@
                                 )
                             )
                         )
-<<<<<<< HEAD
-                        
+
                         if let minedHeight = confirmedTx.minedHeight {
                             await internalSyncProgress.set(minedHeight, .latestEnhancedHeight)
                         }
-
-=======
-                        await internalSyncProgress.set(confirmedTx.minedHeight, .latestEnhancedHeight)
->>>>>>> 372ea5af
                     } catch {
                         retries += 1
                         LoggerProxy.error("could not enhance txId \(transaction.rawID.toHexStringTxId()) - Error: \(error)")
