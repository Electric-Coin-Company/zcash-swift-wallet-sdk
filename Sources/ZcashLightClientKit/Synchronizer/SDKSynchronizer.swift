//
//  SDKSynchronizer.swift
//  ZcashLightClientKit
//
//  Created by Francisco Gindre on 11/6/19.
//  Copyright © 2019 Electric Coin Company. All rights reserved.
//

import Foundation

public extension Notification.Name {
    /// Notification is posted whenever transactions are updated
    ///
    /// - Important: not yet posted
    static let transactionsUpdated = Notification.Name("SDKSyncronizerTransactionUpdated")
    

    /// Posted when the synchronizer is started.
    static let synchronizerStarted = Notification.Name("SDKSyncronizerStarted")
    

    /// Posted when there are progress updates.
    ///
    /// - Note: Query userInfo object for NotificationKeys.progress for Float
    /// progress percentage and NotificationKeys.blockHeight  /// for the current progress height
    static let synchronizerProgressUpdated = Notification.Name("SDKSyncronizerProgressUpdated")
    
    static let synchronizerStatusWillUpdate = Notification.Name("SDKSynchronizerStatusWillUpdate")

    /// Posted when the synchronizer is synced to latest height
    static let synchronizerSynced = Notification.Name("SDKSyncronizerSynced")

    /// Posted when the synchronizer is stopped
    static let synchronizerStopped = Notification.Name("SDKSyncronizerStopped")

    /// Posted when the synchronizer loses connection
    static let synchronizerDisconnected = Notification.Name("SDKSyncronizerDisconnected")

    /// Posted when the synchronizer starts syncing
    static let synchronizerSyncing = Notification.Name("SDKSyncronizerSyncing")

    /// Posted when synchronizer starts downloading blocks
    static let synchronizerDownloading = Notification.Name("SDKSyncronizerDownloading")

    /// Posted when synchronizer starts validating blocks
    static let synchronizerValidating = Notification.Name("SDKSyncronizerValidating")

    /// Posted when synchronizer starts scanning blocks
    static let synchronizerScanning = Notification.Name("SDKSyncronizerScanning")
    

    /// Posted when the synchronizer starts Enhancing
    static let synchronizerEnhancing = Notification.Name("SDKSyncronizerEnhancing")
    

    /// Posted when the synchronizer starts fetching UTXOs
    static let synchronizerFetching = Notification.Name("SDKSyncronizerFetching")
    

    /// Posted when the synchronizer finds a pendingTransaction that hast been newly mined
    /// - Note: query userInfo on NotificationKeys.minedTransaction for the transaction
    static let synchronizerMinedTransaction = Notification.Name("synchronizerMinedTransaction")
    

    /// Posted when the synchronizer finds a mined transaction
    /// - Note: query userInfo on NotificationKeys.foundTransactions for
    /// the `[ConfirmedTransactionEntity]`. This notification could arrive in a background thread.
    static let synchronizerFoundTransactions = Notification.Name("synchronizerFoundTransactions")

    /// Posted when the synchronizer presents an error
    /// - Note: query userInfo on NotificationKeys.error for an error
    static let synchronizerFailed = Notification.Name("SDKSynchronizerFailed")
    
    static let synchronizerConnectionStateChanged = Notification.Name("SynchronizerConnectionStateChanged")
}

/// Synchronizer implementation for UIKit and iOS 13+
// swiftlint:disable type_body_length
public class SDKSynchronizer: Synchronizer {
    public struct SynchronizerState {
        public var shieldedBalance: WalletBalance
        public var transparentBalance: WalletBalance
        public var syncStatus: SyncStatus
        public var latestScannedHeight: BlockHeight
    }

    public enum NotificationKeys {
        public static let progress = "SDKSynchronizer.progress"
        public static let blockHeight = "SDKSynchronizer.blockHeight"
        public static let blockDate = "SDKSynchronizer.blockDate"
        public static let minedTransaction = "SDKSynchronizer.minedTransaction"
        public static let foundTransactions = "SDKSynchronizer.foundTransactions"
        public static let error = "SDKSynchronizer.error"
        public static let currentStatus = "SDKSynchronizer.currentStatus"
        public static let nextStatus = "SDKSynchronizer.nextStatus"
        public static let currentConnectionState = "SDKSynchronizer.currentConnectionState"
        public static let previousConnectionState = "SDKSynchronizer.previousConnectionState"
        public static let synchronizerState = "SDKSynchronizer.synchronizerState"
    }
    
    public private(set) var status: SyncStatus {
        didSet {
            notify(status: status)
        }
        willSet {
            notifyStatusChange(newValue: newValue, oldValue: status)
        }
    }
    public private(set) var progress: Float = 0.0
    public private(set) var blockProcessor: CompactBlockProcessor
    public private(set) var initializer: Initializer
    public private(set) var latestScannedHeight: BlockHeight
    public private(set) var connectionState: ConnectionState
    public private(set) var network: ZcashNetwork
    private var transactionManager: OutboundTransactionManager
    private var transactionRepository: TransactionRepository
    private var utxoRepository: UnspentTransactionOutputRepository

    /// Creates an SDKSynchronizer instance
    /// - Parameter initializer: a wallet Initializer object
    public convenience init(initializer: Initializer) throws {
        try self.init(
            status: .unprepared,
            initializer: initializer,
            transactionManager: try OutboundTransactionManagerBuilder.build(initializer: initializer),
            transactionRepository: initializer.transactionRepository,
            utxoRepository: try UTXORepositoryBuilder.build(initializer: initializer),
            blockProcessor: CompactBlockProcessor(initializer: initializer)
        )
    }
    
    init(
        status: SyncStatus,
        initializer: Initializer,
        transactionManager: OutboundTransactionManager,
        transactionRepository: TransactionRepository,
        utxoRepository: UnspentTransactionOutputRepository,
        blockProcessor: CompactBlockProcessor
    ) throws {
        self.connectionState = .idle
        self.status = status
        self.initializer = initializer
        self.transactionManager = transactionManager
        self.transactionRepository = transactionRepository
        self.utxoRepository = utxoRepository
        self.blockProcessor = blockProcessor
        self.latestScannedHeight = (try? transactionRepository.lastScannedHeight()) ?? initializer.walletBirthday
        self.network = initializer.network
        self.subscribeToProcessorNotifications(blockProcessor)
    }
    
    deinit {
        NotificationCenter.default.removeObserver(self)
        Task { [blockProcessor] in
            await blockProcessor.stop()
        }
    }
    
<<<<<<< HEAD
    public func prepare(with seed: [UInt8]?) throws -> Initializer.InitializationResult {
        if case .seedRequired = try self.initializer.initialize(with: seed) {
            return .seedRequired
        }

        try self.blockProcessor.setStartHeight(initializer.walletBirthday)
=======
    public func initialize() async throws {
        try self.initializer.initialize()
        try await self.blockProcessor.setStartHeight(initializer.walletBirthday)
    }
    
    public func prepare() async throws {
        try self.initializer.initialize()
        try await self.blockProcessor.setStartHeight(initializer.walletBirthday)
>>>>>>> 7fd64f3a
        self.status = .disconnected

        return .success
    }


    /// Starts the synchronizer
    /// - Throws: CompactBlockProcessorError when failures occur
    public func start(retry: Bool = false) throws {
        switch status {
        case .unprepared:
            throw SynchronizerError.notPrepared

        case .downloading, .validating, .scanning, .enhancing, .fetching:
            LoggerProxy.warn("warning: synchronizer started when already started")
            return

        case .stopped, .synced, .disconnected, .error:
            Task {
                await blockProcessor.start(retry: retry)
            }
        }
    }

    /// Stops the synchronizer
    public func stop() {
        guard status != .stopped, status != .disconnected else {
            LoggerProxy.info("attempted to stop when status was: \(status)")
            return
        }
        
        Task(priority: .high) {
            await blockProcessor.stop()
            self.status = .stopped
        }
    }
    
    private func subscribeToProcessorNotifications(_ processor: CompactBlockProcessor) {
        let center = NotificationCenter.default
        
        center.addObserver(
            self,
            selector: #selector(processorUpdated(_:)),
            name: Notification.Name.blockProcessorUpdated,
            object: processor
        )
        
        center.addObserver(
            self,
            selector: #selector(processorStartedDownloading(_:)),
            name: Notification.Name.blockProcessorStartedDownloading,
            object: processor
        )
        
        center.addObserver(
            self,
            selector: #selector(processorStartedValidating(_:)),
            name: Notification.Name.blockProcessorStartedValidating,
            object: processor
        )
        
        center.addObserver(
            self,
            selector: #selector(processorStartedScanning(_:)),
            name: Notification.Name.blockProcessorStartedScanning,
            object: processor
        )
        
        center.addObserver(
            self,
            selector: #selector(processorStartedEnhancing(_:)),
            name: Notification.Name.blockProcessorStartedEnhancing,
            object: processor
        )
        
        center.addObserver(
            self,
            selector: #selector(processorStartedFetching(_:)),
            name: Notification.Name.blockProcessorStartedFetching,
            object: processor
        )
        
        center.addObserver(
            self,
            selector: #selector(processorStopped(_:)),
            name: Notification.Name.blockProcessorStopped,
            object: processor
        )
        
        center.addObserver(
            self,
            selector: #selector(processorFailed(_:)),
            name: Notification.Name.blockProcessorFailed,
            object: processor
        )

        center.addObserver(
            self,
            selector: #selector(processorFinished(_:)),
            name: Notification.Name.blockProcessorFinished,
            object: processor
        )
        
        center.addObserver(
            self,
            selector: #selector(processorTransitionUnknown(_:)),
            name: Notification.Name.blockProcessorUnknownTransition,
            object: processor
        )
        
        center.addObserver(
            self,
            selector: #selector(reorgDetected(_:)),
            name: Notification.Name.blockProcessorHandledReOrg,
            object: processor
        )
        
        center.addObserver(
            self,
            selector: #selector(transactionsFound(_:)),
            name: Notification.Name.blockProcessorFoundTransactions,
            object: processor
        )
        
        center.addObserver(
            self,
            selector: #selector(connectivityStateChanged(_:)),
            name: Notification.Name.blockProcessorConnectivityStateChanged,
            object: nil
        )
    }
    
    // MARK: Block Processor notifications

    @objc func connectivityStateChanged(_ notification: Notification) {
        guard
            let userInfo = notification.userInfo,
            let previous = userInfo[CompactBlockProcessorNotificationKey.previousConnectivityStatus] as? ConnectivityState,
            let current = userInfo[CompactBlockProcessorNotificationKey.currentConnectivityStatus] as? ConnectivityState
        else {
            LoggerProxy.error(
                "Found \(Notification.Name.blockProcessorConnectivityStateChanged) but lacks dictionary information." +
                "This is probably a programming error"
            )
            return
        }

        let currentState = ConnectionState(current)
        NotificationCenter.default.mainThreadPost(
            name: .synchronizerConnectionStateChanged,
            object: self,
            userInfo: [
                NotificationKeys.previousConnectionState: ConnectionState(previous),
                NotificationKeys.currentConnectionState: currentState
            ]
        )
        
        DispatchQueue.main.async { [weak self] in
            self?.connectionState = currentState
        }
    }
    
    @objc func transactionsFound(_ notification: Notification) {
        guard
            let userInfo = notification.userInfo,
            let foundTransactions = userInfo[CompactBlockProcessorNotificationKey.foundTransactions] as? [ConfirmedTransactionEntity]
        else {
            return
        }

        NotificationCenter.default.mainThreadPost(
            name: .synchronizerFoundTransactions,
            object: self,
            userInfo: [
                NotificationKeys.foundTransactions: foundTransactions
            ]
        )
    }
    
    @objc func reorgDetected(_ notification: Notification) {
        guard
            let userInfo = notification.userInfo,
            let progress = userInfo[CompactBlockProcessorNotificationKey.reorgHeight] as? BlockHeight,
            let rewindHeight = userInfo[CompactBlockProcessorNotificationKey.rewindHeight] as? BlockHeight
        else {
            LoggerProxy.debug("error processing reorg notification")
            return
        }
        
        LoggerProxy.debug("handling reorg at: \(progress) with rewind height: \(rewindHeight)")

        do {
            try transactionManager.handleReorg(at: rewindHeight)
        } catch {
            LoggerProxy.debug("error handling reorg: \(error)")
            notifyFailure(error)
        }
    }
    
    @objc func processorUpdated(_ notification: Notification) {
        guard
            let userInfo = notification.userInfo,
            let progress = userInfo[CompactBlockProcessorNotificationKey.progress] as? CompactBlockProgress
        else {
            return
        }
    
        self.notify(progress: progress)
    }
    
    @objc func processorStartedDownloading(_ notification: Notification) {
        DispatchQueue.main.async { [weak self] in
            guard let self = self, self.status != .downloading(.nullProgress) else { return }
            self.status = .downloading(.nullProgress)
        }
    }
    
    @objc func processorStartedValidating(_ notification: Notification) {
        DispatchQueue.main.async { [weak self] in
            guard let self = self, self.status != .validating else { return }
            self.status = .validating
        }
    }
    
    @objc func processorStartedScanning(_ notification: Notification) {
        DispatchQueue.main.async { [weak self] in
            guard let self = self, self.status != .scanning(.nullProgress) else { return }
            self.status = .scanning(.nullProgress)
        }
    }
    @objc func processorStartedEnhancing(_ notification: Notification) {
        DispatchQueue.main.async { [weak self] in
            guard let self = self, self.status != .enhancing(NullEnhancementProgress()) else { return }
            self.status = .enhancing(NullEnhancementProgress())
        }
    }
    
    @objc func processorStartedFetching(_ notification: Notification) {
        DispatchQueue.main.async { [weak self] in
            guard let self = self, self.status != .fetching else { return }
            self.status = .fetching
        }
    }
    
    @objc func processorStopped(_ notification: Notification) {
        DispatchQueue.main.async { [weak self] in
            guard let self = self, self.status != .stopped else { return }
            self.status = .stopped
        }
    }
    
    @objc func processorFailed(_ notification: Notification) {
        DispatchQueue.main.async { [weak self] in
            guard let self = self else { return }
            if let error = notification.userInfo?[CompactBlockProcessorNotificationKey.error] as? Error {
                self.notifyFailure(error)
                self.status = .error(self.mapError(error))
            } else {
                self.notifyFailure(
                    CompactBlockProcessorError.generalError(
                        message: "This is strange. processorFailed Call received no error message"
                    )
                )
                self.status = .error(SynchronizerError.generalError(message: "This is strange. processorFailed Call received no error message"))
            }
        }
    }
    
    @objc func processorFinished(_ notification: Notification) {
        // FIX: Pending transaction updates fail if done from another thread. Improvement needed: explicitly define queues for sql repositories see: https://github.com/zcash/ZcashLightClientKit/issues/450
        if let blockHeight = notification.userInfo?[CompactBlockProcessorNotificationKey.latestScannedBlockHeight] as? BlockHeight {
            self.latestScannedHeight = blockHeight
        }
        self.refreshPendingTransactions()
        self.status = .synced
    }
    
    @objc func processorTransitionUnknown(_ notification: Notification) {
        self.status = .disconnected
    }
    
    // MARK: Synchronizer methods
    
    public func sendToAddress(
        spendingKey: UnifiedSpendingKey,
        zatoshi: Zatoshi,
        toAddress: Recipient,
        memo: Memo?
    ) async throws -> PendingTransactionEntity {
        do {
            try await initializer.downloadParametersIfNeeded()
        } catch {
            throw SynchronizerError.parameterMissing(underlyingError: error)
        }

        if case Recipient.transparent = toAddress,
           memo != nil {
            throw SynchronizerError.generalError(message: "Memos can't be sent to transparent addresses.")
        }

        return try await createToAddress(
            spendingKey: spendingKey,
            zatoshi: zatoshi,
            recipient: toAddress,
            memo: memo
        )
    }
    
    public func shieldFunds(
        spendingKey: UnifiedSpendingKey,
        memo: Memo
    ) async throws -> PendingTransactionEntity {
        // let's see if there are funds to shield
        let accountIndex = Int(spendingKey.account)
        do {
<<<<<<< HEAD

            let tBalance = try self.getTransparentBalance(accountIndex: accountIndex)
=======
            let tAddr = try derivationTool.deriveTransparentAddressFromPrivateKey(transparentSecretKey)
            let tBalance = try await utxoRepository.balance(address: tAddr, latestHeight: self.latestDownloadedHeight())
>>>>>>> 7fd64f3a
            
            // Verify that at least there are funds for the fee. Ideally this logic will be improved by the shielding   wallet.
            guard tBalance.verified >= self.network.constants.defaultFee(for: self.latestScannedHeight) else {
                throw ShieldFundsError.insuficientTransparentFunds
            }

            let shieldingSpend = try transactionManager.initSpend(zatoshi: tBalance.verified, recipient: .internalAccount(spendingKey.account), memo: try memo.asMemoBytes(), from: accountIndex)
            
            // TODO: Task will be removed when this method is changed to async, issue 487, https://github.com/zcash/ZcashLightClientKit/issues/487
            let transaction = try await transactionManager.encodeShieldingTransaction(
                spendingKey: spendingKey,
                pendingTransaction: shieldingSpend
            )

            return try await transactionManager.submit(pendingTransaction: transaction)
        } catch {
            throw error
        }
    }

    func createToAddress(
        spendingKey: UnifiedSpendingKey,
        zatoshi: Zatoshi,
        recipient: Recipient,
        memo: Memo?
    ) async throws -> PendingTransactionEntity {
        do {
            let spend = try transactionManager.initSpend(
                zatoshi: zatoshi,
                recipient: .address(recipient),
                memo: memo?.asMemoBytes(),
                from: Int(spendingKey.account)
            )
            
            let transaction = try await transactionManager.encode(
                spendingKey: spendingKey,
                pendingTransaction: spend
            )
            let submittedTx = try await transactionManager.submit(pendingTransaction: transaction)
            return submittedTx
        } catch {
            throw error
        }
    }
    
    public func cancelSpend(transaction: PendingTransactionEntity) -> Bool {
        transactionManager.cancel(pendingTransaction: transaction)
    }
    
    public func allReceivedTransactions() throws -> [ConfirmedTransactionEntity] {
        try transactionRepository.findAllReceivedTransactions(offset: 0, limit: Int.max) ?? [ConfirmedTransactionEntity]()
    }
    
    public func allPendingTransactions() throws -> [PendingTransactionEntity] {
        try transactionManager.allPendingTransactions() ?? [PendingTransactionEntity]()
    }
    
    public func allClearedTransactions() throws -> [ConfirmedTransactionEntity] {
        try transactionRepository.findAll(offset: 0, limit: Int.max) ?? [ConfirmedTransactionEntity]()
    }
    
    public func allSentTransactions() throws -> [ConfirmedTransactionEntity] {
        try transactionRepository.findAllSentTransactions(offset: 0, limit: Int.max) ?? [ConfirmedTransactionEntity]()
    }
    
    public func allConfirmedTransactions(from transaction: ConfirmedTransactionEntity?, limit: Int) throws -> [ConfirmedTransactionEntity]? {
        try transactionRepository.findAll(from: transaction, limit: limit)
    }
    
    public func paginatedTransactions(of kind: TransactionKind = .all) -> PaginatedTransactionRepository {
        PagedTransactionRepositoryBuilder.build(initializer: initializer, kind: .all)
    }
    
    public func latestDownloadedHeight() async throws -> BlockHeight {
        try await blockProcessor.downloader.lastDownloadedBlockHeight()
    }
    
    public func latestHeight(result: @escaping (Result<BlockHeight, Error>) -> Void) {
        Task {
            do {
                let latestBlockHeight = try await blockProcessor.downloader.latestBlockHeightAsync()
                result(.success(latestBlockHeight))
            } catch {
                result(.failure(error))
            }
        }
    }
    
    public func latestHeight() async throws -> BlockHeight {
        try await blockProcessor.downloader.latestBlockHeight()
    }
    
    public func latestUTXOs(address: String) async throws -> [UnspentTransactionOutputEntity] {
        guard initializer.isValidTransparentAddress(address) else {
            throw SynchronizerError.generalError(message: "invalid t-address")
        }
        
        let stream = initializer.lightWalletService.fetchUTXOs(for: address, height: network.constants.saplingActivationHeight)
        
        do {
            var utxos: [UnspentTransactionOutputEntity] = []
            for try await transactionEntity in stream {
                utxos.append(transactionEntity)
            }
            try self.utxoRepository.clearAll(address: address)
            try self.utxoRepository.store(utxos: utxos)
            return utxos
        } catch {
            throw SynchronizerError.generalError(message: "\(error)")
        }
    }
   
    public func refreshUTXOs(address: TransparentAddress, from height: BlockHeight) async throws -> RefreshedUTXOs {
        try await blockProcessor.refreshUTXOs(tAddress: address, startHeight: height)
    }
    @available(*, deprecated, message: "This function will be removed soon, use the one returning a `Zatoshi` value instead")
    public func getShieldedBalance(accountIndex: Int = 0) -> Int64 {
        initializer.getBalance(account: accountIndex).amount
    }

    public func getShieldedBalance(accountIndex: Int = 0) -> Zatoshi {
        initializer.getBalance(account: accountIndex)
    }

    @available(*, deprecated, message: "This function will be removed soon, use the one returning a `Zatoshi` value instead")
    public func getShieldedVerifiedBalance(accountIndex: Int = 0) -> Int64 {
        initializer.getVerifiedBalance(account: accountIndex).amount
    }

    public func getShieldedVerifiedBalance(accountIndex: Int = 0) -> Zatoshi {
        initializer.getVerifiedBalance(account: accountIndex)
    }

<<<<<<< HEAD
    public func getSaplingAddress(accountIndex: Int) -> SaplingAddress? {
        blockProcessor.getSaplingAddress(accountIndex: accountIndex)
    }
    
    public func getUnifiedAddress(accountIndex: Int) -> UnifiedAddress? {
        blockProcessor.getUnifiedAddress(accountIndex: accountIndex)
=======
    public func getShieldedAddress(accountIndex: Int) async -> SaplingShieldedAddress? {
        await blockProcessor.getShieldedAddress(accountIndex: accountIndex)
    }
    
    public func getUnifiedAddress(accountIndex: Int) async -> UnifiedAddress? {
        await blockProcessor.getUnifiedAddres(accountIndex: accountIndex)
>>>>>>> 7fd64f3a
    }
    
    public func getTransparentAddress(accountIndex: Int) async -> TransparentAddress? {
        await blockProcessor.getTransparentAddress(accountIndex: accountIndex)
    }
<<<<<<< HEAD


    /// Returns the last stored transparent balance
    public func getTransparentBalance(accountIndex: Int) throws -> WalletBalance {
        try blockProcessor.getTransparentBalance(accountIndex: accountIndex)
    }
    
    public func rewind(_ policy: RewindPolicy) throws {
=======
    
    public func getTransparentBalance(accountIndex: Int) async throws -> WalletBalance {
        try await blockProcessor.getTransparentBalance(accountIndex: accountIndex)
    }
    
    /**
    Returns the last stored unshielded balance
    */
    public func getTransparentBalance(address: String) async throws -> WalletBalance {
        do {
            return try await self.blockProcessor.utxoCacheBalance(tAddress: address)
        } catch {
            throw SynchronizerError.uncategorized(underlyingError: error)
        }
    }
    
    public func rewind(_ policy: RewindPolicy) async throws {
>>>>>>> 7fd64f3a
        self.stop()
        
        var height: BlockHeight?
        
        switch policy {
        case .quick:
            break

        case .birthday:
            let birthday = await self.blockProcessor.config.walletBirthday
            height = birthday
            
        case .height(let rewindHeight):
            height = rewindHeight
        
        case .transaction(let transaction):
            guard let txHeight = transaction.anchor(network: self.network) else {
                throw SynchronizerError.rewindErrorUnknownArchorHeight
            }
            height = txHeight
        }
        
        do {
            let rewindHeight = try await self.blockProcessor.rewindTo(height)
            try self.transactionManager.handleReorg(at: rewindHeight)
        } catch {
            throw SynchronizerError.rewindError(underlyingError: error)
        }
    }
    
    // MARK: notify state
    private func notify(progress: CompactBlockProgress) {
        var userInfo: [AnyHashable: Any] = .init()
        userInfo[NotificationKeys.progress] = progress
        userInfo[NotificationKeys.blockHeight] = progress.progressHeight

        self.status = SyncStatus(progress)
        NotificationCenter.default.mainThreadPost(name: Notification.Name.synchronizerProgressUpdated, object: self, userInfo: userInfo)
    }
    
    private func notifyStatusChange(newValue: SyncStatus, oldValue: SyncStatus) {
        NotificationCenter.default.mainThreadPost(
            name: .synchronizerStatusWillUpdate,
            object: self,
            userInfo:
                [
                    NotificationKeys.currentStatus: oldValue,
                    NotificationKeys.nextStatus: newValue
                ]
        )
    }
    
    private func notify(status: SyncStatus) {
        switch status {
        case .disconnected:
            NotificationCenter.default.mainThreadPost(name: Notification.Name.synchronizerDisconnected, object: self)
        case .stopped:
            NotificationCenter.default.mainThreadPost(name: Notification.Name.synchronizerStopped, object: self)
        case .synced:
            Task {
                NotificationCenter.default.mainThreadPost(
                    name: Notification.Name.synchronizerSynced,
                    object: self,
                    userInfo: [
                        SDKSynchronizer.NotificationKeys.blockHeight: self.latestScannedHeight,
                        SDKSynchronizer.NotificationKeys.synchronizerState: SynchronizerState(
                            shieldedBalance: WalletBalance(
                                verified: initializer.getVerifiedBalance(),
                                total: initializer.getBalance()
                            ),
                            transparentBalance: (try? await self.getTransparentBalance(accountIndex: 0)) ?? WalletBalance.zero,
                            syncStatus: status,
                            latestScannedHeight: self.latestScannedHeight
                        )
                    ]
                )
            }
        case .unprepared:
            break
        case .downloading:
            NotificationCenter.default.mainThreadPost(name: Notification.Name.synchronizerDownloading, object: self)
        case .validating:
            NotificationCenter.default.mainThreadPost(name: Notification.Name.synchronizerValidating, object: self)
        case .scanning:
            NotificationCenter.default.mainThreadPost(name: Notification.Name.synchronizerScanning, object: self)
        case .enhancing:
            NotificationCenter.default.mainThreadPost(name: Notification.Name.synchronizerEnhancing, object: self)
        case .fetching:
            NotificationCenter.default.mainThreadPost(name: Notification.Name.synchronizerFetching, object: self)
        case .error(let e):
            self.notifyFailure(e)
        }
    }
    // MARK: book keeping
    
    private func updateMinedTransactions() throws {
        try transactionManager.allPendingTransactions()?
            .filter { $0.isSubmitSuccess && !$0.isMined }
            .forEach { pendingTx in
                guard let rawId = pendingTx.rawTransactionId else { return }
                let transaction = try transactionRepository.findBy(rawId: rawId)

                guard let minedHeight = transaction?.minedHeight else { return }
                let minedTx = try transactionManager.applyMinedHeight(pendingTransaction: pendingTx, minedHeight: minedHeight)

                notifyMinedTransaction(minedTx)
            }
    }
    
    private func removeConfirmedTransactions() throws {
        let latestHeight = try transactionRepository.lastScannedHeight()
        
        try transactionManager.allPendingTransactions()?
            .filter { $0.minedHeight > 0 && abs($0.minedHeight - latestHeight) >= ZcashSDK.defaultStaleTolerance }
            .forEach { try transactionManager.delete(pendingTransaction: $0) }
    }
    
    private func refreshPendingTransactions() {
        do {
            try updateMinedTransactions()
            try removeConfirmedTransactions()
        } catch {
            LoggerProxy.debug("error refreshing pending transactions: \(error)")
        }
    }
    
    private func notifyMinedTransaction(_ transaction: PendingTransactionEntity) {
        DispatchQueue.main.async { [weak self] in
            guard let self = self else { return }
            
            NotificationCenter.default.mainThreadPost(
                name: Notification.Name.synchronizerMinedTransaction,
                object: self,
                userInfo: [NotificationKeys.minedTransaction: transaction]
            )
        }
    }

    // swiftlint:disable cyclomatic_complexity
    private func mapError(_ error: Error) -> Error {
        if let compactBlockProcessorError = error as? CompactBlockProcessorError {
            switch compactBlockProcessorError {
            case .dataDbInitFailed(let path):
                return SynchronizerError.initFailed(message: "DataDb init failed at path: \(path)")
            case .connectionError(let message):
                return SynchronizerError.connectionFailed(message: message)
            case .invalidConfiguration:
                return SynchronizerError.generalError(message: "Invalid Configuration")
            case .missingDbPath(let path):
                return SynchronizerError.initFailed(message: "missing Db path: \(path)")
            case .generalError(let message):
                return SynchronizerError.generalError(message: message)
            case .maxAttemptsReached(attempts: let attempts):
                return SynchronizerError.maxRetryAttemptsReached(attempts: attempts)
            case let .grpcError(statusCode, message):
                return SynchronizerError.connectionError(status: statusCode, message: message)
            case .connectionTimeout:
                return SynchronizerError.networkTimeout
            case .unspecifiedError(let underlyingError):
                return SynchronizerError.uncategorized(underlyingError: underlyingError)
            case .criticalError:
                return SynchronizerError.criticalError
            case .invalidAccount:
                return SynchronizerError.invalidAccount
            case .wrongConsensusBranchId:
                return SynchronizerError.lightwalletdValidationFailed(underlyingError: compactBlockProcessorError)
            case .networkMismatch:
                return SynchronizerError.lightwalletdValidationFailed(underlyingError: compactBlockProcessorError)
            case .saplingActivationMismatch:
                return SynchronizerError.lightwalletdValidationFailed(underlyingError: compactBlockProcessorError)
            case .unknown: break
            }
        }
        
        return SynchronizerError.uncategorized(underlyingError: error)
    }
    
    private func notifyFailure(_ error: Error) {
        DispatchQueue.main.async { [weak self] in
            guard let self = self else { return }
            NotificationCenter.default.mainThreadPost(
                name: Notification.Name.synchronizerFailed,
                object: self,
                userInfo: [NotificationKeys.error: self.mapError(error)]
            )
        }
    }
}

extension SDKSynchronizer {
    public var pendingTransactions: [PendingTransactionEntity] {
        (try? self.allPendingTransactions()) ?? [PendingTransactionEntity]()
    }
    
    public var clearedTransactions: [ConfirmedTransactionEntity] {
        (try? self.allClearedTransactions()) ?? [ConfirmedTransactionEntity]()
    }
    
    public var sentTransactions: [ConfirmedTransactionEntity] {
        (try? self.allSentTransactions()) ?? [ConfirmedTransactionEntity]()
    }
    
    public var receivedTransactions: [ConfirmedTransactionEntity] {
        (try? self.allReceivedTransactions()) ?? [ConfirmedTransactionEntity]()
    }
}

import GRPC
extension ConnectionState {
    init(_ connectivityState: ConnectivityState) {
        switch connectivityState {
        case .connecting:
            self = .connecting
        case .idle:
            self = .idle
        case .ready:
            self = .online
        case .shutdown:
            self = .shutdown
        case .transientFailure:
            self = .reconnecting
        }
    }
}

private struct NullEnhancementProgress: EnhancementProgress {
    var totalTransactions: Int { 0 }
    var enhancedTransactions: Int { 0 }
    var lastFoundTransaction: ConfirmedTransactionEntity? { nil }
    var range: CompactBlockRange { 0 ... 0 }
}<|MERGE_RESOLUTION|>--- conflicted
+++ resolved
@@ -156,23 +156,12 @@
         }
     }
     
-<<<<<<< HEAD
-    public func prepare(with seed: [UInt8]?) throws -> Initializer.InitializationResult {
+    public func prepare(with seed: [UInt8]?) async throws -> Initializer.InitializationResult {
         if case .seedRequired = try self.initializer.initialize(with: seed) {
             return .seedRequired
         }
 
-        try self.blockProcessor.setStartHeight(initializer.walletBirthday)
-=======
-    public func initialize() async throws {
-        try self.initializer.initialize()
         try await self.blockProcessor.setStartHeight(initializer.walletBirthday)
-    }
-    
-    public func prepare() async throws {
-        try self.initializer.initialize()
-        try await self.blockProcessor.setStartHeight(initializer.walletBirthday)
->>>>>>> 7fd64f3a
         self.status = .disconnected
 
         return .success
@@ -488,13 +477,8 @@
         // let's see if there are funds to shield
         let accountIndex = Int(spendingKey.account)
         do {
-<<<<<<< HEAD
-
-            let tBalance = try self.getTransparentBalance(accountIndex: accountIndex)
-=======
-            let tAddr = try derivationTool.deriveTransparentAddressFromPrivateKey(transparentSecretKey)
-            let tBalance = try await utxoRepository.balance(address: tAddr, latestHeight: self.latestDownloadedHeight())
->>>>>>> 7fd64f3a
+
+            let tBalance = try await self.getTransparentBalance(accountIndex: accountIndex)
             
             // Verify that at least there are funds for the fee. Ideally this logic will be improved by the shielding   wallet.
             guard tBalance.verified >= self.network.constants.defaultFee(for: self.latestScannedHeight) else {
@@ -628,54 +612,25 @@
         initializer.getVerifiedBalance(account: accountIndex)
     }
 
-<<<<<<< HEAD
-    public func getSaplingAddress(accountIndex: Int) -> SaplingAddress? {
-        blockProcessor.getSaplingAddress(accountIndex: accountIndex)
-    }
-    
-    public func getUnifiedAddress(accountIndex: Int) -> UnifiedAddress? {
-        blockProcessor.getUnifiedAddress(accountIndex: accountIndex)
-=======
-    public func getShieldedAddress(accountIndex: Int) async -> SaplingShieldedAddress? {
-        await blockProcessor.getShieldedAddress(accountIndex: accountIndex)
+    public func getSaplingAddress(accountIndex: Int) async -> SaplingAddress? {
+        await blockProcessor.getSaplingAddress(accountIndex: accountIndex)
     }
     
     public func getUnifiedAddress(accountIndex: Int) async -> UnifiedAddress? {
-        await blockProcessor.getUnifiedAddres(accountIndex: accountIndex)
->>>>>>> 7fd64f3a
+        await blockProcessor.getUnifiedAddress(accountIndex: accountIndex)
     }
     
     public func getTransparentAddress(accountIndex: Int) async -> TransparentAddress? {
         await blockProcessor.getTransparentAddress(accountIndex: accountIndex)
     }
-<<<<<<< HEAD
 
 
     /// Returns the last stored transparent balance
-    public func getTransparentBalance(accountIndex: Int) throws -> WalletBalance {
+    public func getTransparentBalance(accountIndex: Int) async throws -> WalletBalance {
         try blockProcessor.getTransparentBalance(accountIndex: accountIndex)
     }
     
     public func rewind(_ policy: RewindPolicy) throws {
-=======
-    
-    public func getTransparentBalance(accountIndex: Int) async throws -> WalletBalance {
-        try await blockProcessor.getTransparentBalance(accountIndex: accountIndex)
-    }
-    
-    /**
-    Returns the last stored unshielded balance
-    */
-    public func getTransparentBalance(address: String) async throws -> WalletBalance {
-        do {
-            return try await self.blockProcessor.utxoCacheBalance(tAddress: address)
-        } catch {
-            throw SynchronizerError.uncategorized(underlyingError: error)
-        }
-    }
-    
-    public func rewind(_ policy: RewindPolicy) async throws {
->>>>>>> 7fd64f3a
         self.stop()
         
         var height: BlockHeight?
