--- conflicted
+++ resolved
@@ -589,31 +589,12 @@
             throw SynchronizerError.generalError(message: "invalid t-address")
         }
         
-<<<<<<< HEAD
-        initializer.lightWalletService.fetchUTXOs(
-            for: address,
-            height: network.constants.saplingActivationHeight
-        ) { [weak self] fetchResult in
-            guard let self = self else { return }
-            switch fetchResult {
-            case .success(let utxos):
-                do {
-                    try self.utxoRepository.clearAll(address: address)
-                    try self.utxoRepository.store(utxos: utxos)
-                    result(.success(utxos))
-                } catch {
-                    result(.failure(SynchronizerError.generalError(message: "\(error)")))
-                }
-            case .failure(let error):
-                result(.failure(SynchronizerError.connectionFailed(message: error)))
-=======
         let stream = initializer.lightWalletService.fetchUTXOs(for: address, height: network.constants.saplingActivationHeight)
         
         do {
             var utxos: [UnspentTransactionOutputEntity] = []
             for try await transactionEntity in stream {
                 utxos.append(transactionEntity)
->>>>>>> 9b6ff51b
             }
             try self.utxoRepository.clearAll(address: address)
             try self.utxoRepository.store(utxos: utxos)
