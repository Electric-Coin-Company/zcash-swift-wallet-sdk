--- conflicted
+++ resolved
@@ -59,11 +59,7 @@
     
     func countAll() async throws -> Int {
         do {
-<<<<<<< HEAD
-            return try dbProvider.connection().scalar(transactions.count)
-=======
             return try connection().scalar(transactions.count)
->>>>>>> 0ec25978
         } catch {
             throw ZcashError.transactionRepositoryCountAll(error)
         }
@@ -71,11 +67,7 @@
     
     func countUnmined() async throws -> Int {
         do {
-<<<<<<< HEAD
-            return try dbProvider.connection().scalar(transactions.filter(ZcashTransaction.Overview.Column.minedHeight == nil).count)
-=======
             return try connection().scalar(transactions.filter(ZcashTransaction.Overview.Column.minedHeight == nil).count)
->>>>>>> 0ec25978
         } catch {
             throw ZcashError.transactionRepositoryCountUnmined(error)
         }
@@ -184,11 +176,7 @@
             .filter(NotesTableStructure.transactionID == transactionID)
         
         do {
-<<<<<<< HEAD
-            let memos = try dbProvider.connection().prepare(query).compactMap { row in
-=======
             let memos = try connection().prepare(query).compactMap { row in
->>>>>>> 0ec25978
                 do {
                     let rawMemo = try row.get(NotesTableStructure.memo)
                     return try Memo(bytes: rawMemo.bytes)
@@ -211,12 +199,7 @@
 
     private func execute<Entity>(_ query: View, createEntity: (Row) throws -> Entity) throws -> [Entity] {
         do {
-<<<<<<< HEAD
-            let entities = try dbProvider
-                .connection()
-=======
             let entities = try connection()
->>>>>>> 0ec25978
                 .prepare(query)
                 .map(createEntity)
             
