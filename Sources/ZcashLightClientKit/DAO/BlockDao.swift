//
//  BlockDao.swift
//  ZcashLightClientKit
//
//  Created by Francisco Gindre on 10/16/19.
//  Copyright © 2019 Electric Coin Company. All rights reserved.
//

import Foundation
import SQLite

protocol BlockDao {
    func latestBlockHeight() throws -> BlockHeight
    func latestBlock() throws -> Block?
    func block(at height: BlockHeight) throws -> Block?
}

struct Block: Codable {
    enum CodingKeys: String, CodingKey {
        case height
        case hash
        case time
        case saplingTree = "sapling_tree"
    }

    enum TableStructure {
        static var height = Expression<Int>(Block.CodingKeys.height.rawValue)
        static var hash = Expression<Blob>(Block.CodingKeys.hash.rawValue)
        static var time = Expression<Int>(Block.CodingKeys.time.rawValue)
        static var saplingTree = Expression<Blob>(Block.CodingKeys.saplingTree.rawValue)
    }

    var height: BlockHeight
    var hash: Data
    var time: Int
    var saplingTree: Data
    
    static var table = Table("blocks")
}

class BlockSQLDAO: BlockDao {
    var dbProvider: ConnectionProvider
    var table: Table
    var height = Expression<Int>("height")

    init(dbProvider: ConnectionProvider) {
        self.dbProvider = dbProvider
        self.table = Table("Blocks")
    }

    /// - Throws:
    ///     - `blockDAOCantDecode` if block data loaded from DB can't be decoded to `Block` object.
    ///     - `blockDAOBlock` if sqlite query to load block metadata failed.
    func block(at height: BlockHeight) throws -> Block? {
        do {
            return try dbProvider
                .connection()
                .prepare(Block.table.filter(Block.TableStructure.height == height).limit(1))
                .map {
                    do {
                        return try $0.decode()
                    } catch {
                        throw ZcashError.blockDAOCantDecode(error)
                    }
                }
                .first
        } catch {
            if let error = error as? ZcashError {
                throw error
            } else {
                throw ZcashError.blockDAOBlock(error)
            }
        }
    }

    /// - Throws: `blockDAOLatestBlockHeight` if sqlite to fetch height fails.
    func latestBlockHeight() throws -> BlockHeight {
        do {
            return try dbProvider.connection().scalar(table.select(height.max)) ?? BlockHeight.empty()
        } catch {
            throw ZcashError.blockDAOLatestBlockHeight(error)
        }
<<<<<<< HEAD
=======
    }
    
    func latestBlock() throws -> Block? {
        do {
            return try dbProvider
                .connection()
                .prepare(Block.table.order(height.desc).limit(1))
                .map {
                    do {
                        return try $0.decode()
                    } catch {
                        throw ZcashError.blockDAOLatestBlockCantDecode(error)
                    }
                }
                .first
        } catch {
            if let error = error as? ZcashError {
                throw error
            } else {
                throw ZcashError.blockDAOLatestBlock(error)
            }
        }
>>>>>>> 0ec25978
    }
}

extension BlockSQLDAO: BlockRepository {
    func lastScannedBlockHeight() -> BlockHeight {
        (try? self.latestBlockHeight()) ?? BlockHeight.empty()
    }
}<|MERGE_RESOLUTION|>--- conflicted
+++ resolved
@@ -80,8 +80,6 @@
         } catch {
             throw ZcashError.blockDAOLatestBlockHeight(error)
         }
-<<<<<<< HEAD
-=======
     }
     
     func latestBlock() throws -> Block? {
@@ -104,7 +102,6 @@
                 throw ZcashError.blockDAOLatestBlock(error)
             }
         }
->>>>>>> 0ec25978
     }
 }
 
