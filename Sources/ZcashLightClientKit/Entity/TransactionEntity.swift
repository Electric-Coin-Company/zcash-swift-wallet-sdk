//
//  TransactionEntity.swift
//  ZcashLightClientKit
//
//  Created by Francisco Gindre on 11/14/19.
//

import Foundation
import SQLite

public enum ZcashTransaction {
    public struct Overview {
        public let accountId: Int
        public let blockTime: TimeInterval?
        public let expiryHeight: BlockHeight?
        public let fee: Zatoshi?
        public let id: Int
        public let index: Int?
        public var isSentTransaction: Bool { value < Zatoshi(0) }
        public let hasChange: Bool
        public let memoCount: Int
        public let minedHeight: BlockHeight?
        public let raw: Data?
        public let rawID: Data
        public let receivedNoteCount: Int
        public let sentNoteCount: Int
        public let value: Zatoshi
        public let isExpiredUmined: Bool
    }

    public struct Received {
        public let blockTime: TimeInterval
        public let expiryHeight: BlockHeight?
        public let fromAccount: Int
        public let id: Int
        public let index: Int
        public let memoCount: Int
        public let minedHeight: BlockHeight
        public let noteCount: Int
        public let raw: Data?
        public let rawID: Data?
        public let value: Zatoshi
    }

    public struct Sent {
        public let blockTime: TimeInterval?
        public let expiryHeight: BlockHeight?
        public let fromAccount: Int
        public let id: Int
        public let index: Int?
        public let memoCount: Int
        public let minedHeight: BlockHeight?
        public let noteCount: Int
        public let raw: Data?
        public let rawID: Data?
        public let value: Zatoshi
    }

    /// Used when fetching blocks from the lightwalletd
    struct Fetched {
        public let rawID: Data
        public let minedHeight: BlockHeight
        public let raw: Data
    }
}

extension ZcashTransaction.Overview {
    enum Column {
        static let accountId = Expression<Int>("account_id")
        static let id = Expression<Int>("id_tx")
        static let minedHeight = Expression<BlockHeight?>("mined_height")
        static let index = Expression<Int?>("tx_index")
        static let rawID = Expression<Blob>("txid")
        static let expiryHeight = Expression<BlockHeight?>("expiry_height")
        static let raw = Expression<Blob?>("raw")
        static let value = Expression<Int64>("account_balance_delta")
        static let fee = Expression<Int64?>("fee_paid")
        static let hasChange = Expression<Bool>("has_change")
        static let sentNoteCount = Expression<Int>("sent_note_count")
        static let receivedNoteCount = Expression<Int>("received_note_count")
        static let memoCount = Expression<Int>("memo_count")
        static let blockTime = Expression<Int64?>("block_time")
        static let expiredUnmined = Expression<Bool>("expired_unmined")
    }

    init(row: Row) throws {
        do {
<<<<<<< HEAD
            self.expiryHeight = try row.get(Column.expiryHeight)
            self.id = try row.get(Column.id)
            self.index = try row.get(Column.index)
            self.isWalletInternal = try row.get(Column.isWalletInternal)
=======
            self.accountId = try row.get(Column.accountId)
            self.expiryHeight = try row.get(Column.expiryHeight)
            self.id = try row.get(Column.id)
            self.index = try row.get(Column.index)
>>>>>>> 0ec25978
            self.hasChange = try row.get(Column.hasChange)
            self.memoCount = try row.get(Column.memoCount)
            self.minedHeight = try row.get(Column.minedHeight)
            self.rawID = Data(blob: try row.get(Column.rawID))
            self.receivedNoteCount = try row.get(Column.receivedNoteCount)
            self.sentNoteCount = try row.get(Column.sentNoteCount)
            self.value = Zatoshi(try row.get(Column.value))
<<<<<<< HEAD
            
=======
            self.isExpiredUmined = try row.get(Column.expiredUnmined)
>>>>>>> 0ec25978
            if let blockTime = try row.get(Column.blockTime) {
                self.blockTime = TimeInterval(blockTime)
            } else {
                self.blockTime = nil
            }
<<<<<<< HEAD
            
=======

>>>>>>> 0ec25978
            if let fee = try row.get(Column.fee) {
                self.fee = Zatoshi(fee)
            } else {
                self.fee = nil
            }
<<<<<<< HEAD
            
=======

>>>>>>> 0ec25978
            if let raw = try row.get(Column.raw) {
                self.raw = Data(blob: raw)
            } else {
                self.raw = nil
            }
        } catch {
            throw ZcashError.zcashTransactionOverviewInit(error)
        }
    }

    func anchor(network: ZcashNetwork) -> BlockHeight? {
        guard let minedHeight = self.minedHeight else { return nil }
        if minedHeight != -1 {
            return max(minedHeight - ZcashSDK.defaultStaleTolerance, network.constants.saplingActivationHeight)
        }

        guard let expiryHeight = self.expiryHeight else { return nil }
        if expiryHeight != -1 {
            return max(expiryHeight - ZcashSDK.expiryOffset - ZcashSDK.defaultStaleTolerance, network.constants.saplingActivationHeight)
        }

        return nil
    }
}

extension ZcashTransaction.Received {
<<<<<<< HEAD
    enum Column {
        static let id = Expression<Int>("id_tx")
        static let minedHeight = Expression<BlockHeight>("mined_height")
        static let index = Expression<Int>("tx_index")
        static let rawID = Expression<Blob?>("txid")
        static let expiryHeight = Expression<BlockHeight?>("expiry_height")
        static let raw = Expression<Blob?>("raw")
        static let fromAccount = Expression<Int>("received_by_account")
        static let value = Expression<Int64>("received_total")
        static let fee = Expression<Int64>("fee_paid")
        static let noteCount = Expression<Int>("received_note_count")
        static let memoCount = Expression<Int>("memo_count")
        static let blockTime = Expression<Int64>("block_time")
    }

    init(row: Row) throws {
        do {
            self.blockTime = TimeInterval(try row.get(Column.blockTime))
            self.expiryHeight = try row.get(Column.expiryHeight)
            self.fromAccount = try row.get(Column.fromAccount)
            self.id = try row.get(Column.id)
            self.index = try row.get(Column.index)
            self.memoCount = try row.get(Column.memoCount)
            self.minedHeight = try row.get(Column.minedHeight)
            self.noteCount = try row.get(Column.noteCount)
            self.value = Zatoshi(try row.get(Column.value))
            
            if let raw = try row.get(Column.raw) {
                self.raw = Data(blob: raw)
            } else {
                self.raw = nil
            }
            
            if let rawID = try row.get(Column.rawID) {
                self.rawID = Data(blob: rawID)
            } else {
                self.rawID = nil
            }
        } catch {
            throw ZcashError.zcashTransactionReceivedInit(error)
        }
=======
    /// Attempts to create a `ZcashTransaction.Received` from an `Overview`
    /// given that the transaction might not be a "sent" transaction, so it won't have the necessary
    /// data to actually create it as it is currently defined, this initializer is optional
    /// - returns: Optional<Received>. `Some` if the values present suffice to create a received
    /// transaction otherwise `.none`
    init?(overview: ZcashTransaction.Overview) {
        guard
            !overview.isSentTransaction,
            let txBlocktime = overview.blockTime,
            let txIndex = overview.index,
            let txMinedHeight = overview.minedHeight
        else { return nil }

        self.blockTime = txBlocktime
        self.expiryHeight = overview.expiryHeight
        self.fromAccount = overview.accountId
        self.id = overview.id
        self.index = txIndex
        self.memoCount = overview.memoCount
        self.minedHeight = txMinedHeight
        self.noteCount = overview.receivedNoteCount
        self.value = overview.value
        self.raw = overview.raw
        self.rawID = overview.rawID
>>>>>>> 0ec25978
    }
}

extension ZcashTransaction.Sent {
<<<<<<< HEAD
    enum Column {
        static let id = Expression<Int>("id_tx")
        static let minedHeight = Expression<BlockHeight?>("mined_height")
        static let index = Expression<Int?>("tx_index")
        static let rawID = Expression<Blob?>("txid")
        static let expiryHeight = Expression<BlockHeight?>("expiry_height")
        static let raw = Expression<Blob?>("raw")
        static let fromAccount = Expression<Int>("sent_from_account")
        static let value = Expression<Int64>("sent_total")
        static let fee = Expression<Int64>("fee_paid")
        static let noteCount = Expression<Int>("sent_note_count")
        static let memoCount = Expression<Int>("memo_count")
        static let blockTime = Expression<Int64?>("block_time")
    }

    init(row: Row) throws {
        do {
            self.blockTime = try row.get(Column.blockTime).map { TimeInterval($0) }
            self.expiryHeight = try row.get(Column.expiryHeight)
            self.fromAccount = try row.get(Column.fromAccount)
            self.id = try row.get(Column.id)
            self.index = try row.get(Column.index)
            self.memoCount = try row.get(Column.memoCount)
            self.minedHeight = try row.get(Column.minedHeight)
            self.noteCount = try row.get(Column.noteCount)
            self.value = Zatoshi(try row.get(Column.value))
            
            if let raw = try row.get(Column.raw) {
                self.raw = Data(blob: raw)
            } else {
                self.raw = nil
            }
            
            if let rawID = try row.get(Column.rawID) {
                self.rawID = Data(blob: rawID)
            } else {
                self.rawID = nil
            }
        } catch {
            throw ZcashError.zcashTransactionSentInit(error)
        }
=======
    init?(overview: ZcashTransaction.Overview) {
        guard overview.isSentTransaction else { return nil }

        self.blockTime = overview.blockTime
        self.expiryHeight = overview.expiryHeight
        self.fromAccount = overview.accountId
        self.id = overview.id
        self.index = overview.index
        self.memoCount = overview.memoCount
        self.minedHeight = overview.minedHeight
        self.noteCount = overview.sentNoteCount
        self.value = overview.value
        self.raw = overview.raw
        self.rawID = overview.rawID
>>>>>>> 0ec25978
    }
}

/**
Capabilities of an entity that can be uniquely identified by a raw transaction id
*/
public protocol RawIdentifiable {
    var rawTransactionId: Data? { get set }
}<|MERGE_RESOLUTION|>--- conflicted
+++ resolved
@@ -85,17 +85,10 @@
 
     init(row: Row) throws {
         do {
-<<<<<<< HEAD
-            self.expiryHeight = try row.get(Column.expiryHeight)
-            self.id = try row.get(Column.id)
-            self.index = try row.get(Column.index)
-            self.isWalletInternal = try row.get(Column.isWalletInternal)
-=======
             self.accountId = try row.get(Column.accountId)
             self.expiryHeight = try row.get(Column.expiryHeight)
             self.id = try row.get(Column.id)
             self.index = try row.get(Column.index)
->>>>>>> 0ec25978
             self.hasChange = try row.get(Column.hasChange)
             self.memoCount = try row.get(Column.memoCount)
             self.minedHeight = try row.get(Column.minedHeight)
@@ -103,31 +96,19 @@
             self.receivedNoteCount = try row.get(Column.receivedNoteCount)
             self.sentNoteCount = try row.get(Column.sentNoteCount)
             self.value = Zatoshi(try row.get(Column.value))
-<<<<<<< HEAD
-            
-=======
             self.isExpiredUmined = try row.get(Column.expiredUnmined)
->>>>>>> 0ec25978
             if let blockTime = try row.get(Column.blockTime) {
                 self.blockTime = TimeInterval(blockTime)
             } else {
                 self.blockTime = nil
             }
-<<<<<<< HEAD
-            
-=======
 
->>>>>>> 0ec25978
             if let fee = try row.get(Column.fee) {
                 self.fee = Zatoshi(fee)
             } else {
                 self.fee = nil
             }
-<<<<<<< HEAD
-            
-=======
 
->>>>>>> 0ec25978
             if let raw = try row.get(Column.raw) {
                 self.raw = Data(blob: raw)
             } else {
@@ -154,49 +135,6 @@
 }
 
 extension ZcashTransaction.Received {
-<<<<<<< HEAD
-    enum Column {
-        static let id = Expression<Int>("id_tx")
-        static let minedHeight = Expression<BlockHeight>("mined_height")
-        static let index = Expression<Int>("tx_index")
-        static let rawID = Expression<Blob?>("txid")
-        static let expiryHeight = Expression<BlockHeight?>("expiry_height")
-        static let raw = Expression<Blob?>("raw")
-        static let fromAccount = Expression<Int>("received_by_account")
-        static let value = Expression<Int64>("received_total")
-        static let fee = Expression<Int64>("fee_paid")
-        static let noteCount = Expression<Int>("received_note_count")
-        static let memoCount = Expression<Int>("memo_count")
-        static let blockTime = Expression<Int64>("block_time")
-    }
-
-    init(row: Row) throws {
-        do {
-            self.blockTime = TimeInterval(try row.get(Column.blockTime))
-            self.expiryHeight = try row.get(Column.expiryHeight)
-            self.fromAccount = try row.get(Column.fromAccount)
-            self.id = try row.get(Column.id)
-            self.index = try row.get(Column.index)
-            self.memoCount = try row.get(Column.memoCount)
-            self.minedHeight = try row.get(Column.minedHeight)
-            self.noteCount = try row.get(Column.noteCount)
-            self.value = Zatoshi(try row.get(Column.value))
-            
-            if let raw = try row.get(Column.raw) {
-                self.raw = Data(blob: raw)
-            } else {
-                self.raw = nil
-            }
-            
-            if let rawID = try row.get(Column.rawID) {
-                self.rawID = Data(blob: rawID)
-            } else {
-                self.rawID = nil
-            }
-        } catch {
-            throw ZcashError.zcashTransactionReceivedInit(error)
-        }
-=======
     /// Attempts to create a `ZcashTransaction.Received` from an `Overview`
     /// given that the transaction might not be a "sent" transaction, so it won't have the necessary
     /// data to actually create it as it is currently defined, this initializer is optional
@@ -221,54 +159,10 @@
         self.value = overview.value
         self.raw = overview.raw
         self.rawID = overview.rawID
->>>>>>> 0ec25978
     }
 }
 
 extension ZcashTransaction.Sent {
-<<<<<<< HEAD
-    enum Column {
-        static let id = Expression<Int>("id_tx")
-        static let minedHeight = Expression<BlockHeight?>("mined_height")
-        static let index = Expression<Int?>("tx_index")
-        static let rawID = Expression<Blob?>("txid")
-        static let expiryHeight = Expression<BlockHeight?>("expiry_height")
-        static let raw = Expression<Blob?>("raw")
-        static let fromAccount = Expression<Int>("sent_from_account")
-        static let value = Expression<Int64>("sent_total")
-        static let fee = Expression<Int64>("fee_paid")
-        static let noteCount = Expression<Int>("sent_note_count")
-        static let memoCount = Expression<Int>("memo_count")
-        static let blockTime = Expression<Int64?>("block_time")
-    }
-
-    init(row: Row) throws {
-        do {
-            self.blockTime = try row.get(Column.blockTime).map { TimeInterval($0) }
-            self.expiryHeight = try row.get(Column.expiryHeight)
-            self.fromAccount = try row.get(Column.fromAccount)
-            self.id = try row.get(Column.id)
-            self.index = try row.get(Column.index)
-            self.memoCount = try row.get(Column.memoCount)
-            self.minedHeight = try row.get(Column.minedHeight)
-            self.noteCount = try row.get(Column.noteCount)
-            self.value = Zatoshi(try row.get(Column.value))
-            
-            if let raw = try row.get(Column.raw) {
-                self.raw = Data(blob: raw)
-            } else {
-                self.raw = nil
-            }
-            
-            if let rawID = try row.get(Column.rawID) {
-                self.rawID = Data(blob: rawID)
-            } else {
-                self.rawID = nil
-            }
-        } catch {
-            throw ZcashError.zcashTransactionSentInit(error)
-        }
-=======
     init?(overview: ZcashTransaction.Overview) {
         guard overview.isSentTransaction else { return nil }
 
@@ -283,7 +177,6 @@
         self.value = overview.value
         self.raw = overview.raw
         self.rawID = overview.rawID
->>>>>>> 0ec25978
     }
 }
 
