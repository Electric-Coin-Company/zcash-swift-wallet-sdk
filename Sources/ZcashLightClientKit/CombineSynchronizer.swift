//
//  CombineSynchronizer.swift
//  
//
//  Created by Michal Fousek on 16.03.2023.
//

import Combine
import Foundation

/* These aliases are here to just make the API easier to read. */

// Publisher which emitts completed or error. No value is emitted.
public typealias CompletablePublisher<E: Error> = AnyPublisher<Void, E>
// Publisher that either emits one value and then finishes or it emits error.
public typealias SinglePublisher = AnyPublisher

/// This defines a Combine-based API for the SDK. It's expected that the implementation of this protocol is only a very thin layer that translates
/// async API defined in `Synchronizer` to Combine-based API. And it doesn't do anything else. It's here so each client can choose the API that suits
/// its case the best.
///
/// If you are looking for documentation for a specific method or property look for it in the `Synchronizer` protocol.
public protocol CombineSynchronizer {
    var alias: ZcashSynchronizerAlias { get }

    var latestState: SynchronizerState { get }
    var connectionState: ConnectionState { get }

    var stateStream: AnyPublisher<SynchronizerState, Never> { get }
    var eventStream: AnyPublisher<SynchronizerEvent, Never> { get }

    func prepare(
        with seed: [UInt8]?,
        viewingKeys: [UnifiedFullViewingKey],
        walletBirthday: BlockHeight
    ) -> SinglePublisher<Initializer.InitializationResult, Error>

    func start(retry: Bool) -> CompletablePublisher<Error>
    func stop() -> CompletablePublisher<Never>

<<<<<<< HEAD
    func getSaplingAddress(accountIndex: Int) -> SinglePublisher<SaplingAddress?, Never>
    func getUnifiedAddress(accountIndex: Int) -> SinglePublisher<UnifiedAddress?, Never>
    func getTransparentAddress(accountIndex: Int) -> SinglePublisher<TransparentAddress?, Never>
=======
    func getSaplingAddress(accountIndex: Int) -> Single<SaplingAddress, Error>
    func getUnifiedAddress(accountIndex: Int) -> Single<UnifiedAddress, Error>
    func getTransparentAddress(accountIndex: Int) -> Single<TransparentAddress, Error>
>>>>>>> 16d70cfe

    func sendToAddress(
        spendingKey: UnifiedSpendingKey,
        zatoshi: Zatoshi,
        toAddress: Recipient,
        memo: Memo?
    ) -> SinglePublisher<PendingTransactionEntity, Error>

    func shieldFunds(
        spendingKey: UnifiedSpendingKey,
        memo: Memo,
        shieldingThreshold: Zatoshi
    ) -> SinglePublisher<PendingTransactionEntity, Error>

    func cancelSpend(transaction: PendingTransactionEntity) -> SinglePublisher<Bool, Never>

    var pendingTransactions: SinglePublisher<[PendingTransactionEntity], Never> { get }
    var clearedTransactions: SinglePublisher<[ZcashTransaction.Overview], Never> { get }
    var sentTransactions: SinglePublisher<[ZcashTransaction.Sent], Never> { get }
    var receivedTransactions: SinglePublisher<[ZcashTransaction.Received], Never> { get }

    func paginatedTransactions(of kind: TransactionKind) -> PaginatedTransactionRepository

    func getMemos(for transaction: ZcashTransaction.Overview) -> SinglePublisher<[Memo], Error>
    func getMemos(for receivedTransaction: ZcashTransaction.Received) -> SinglePublisher<[Memo], Error>
    func getMemos(for sentTransaction: ZcashTransaction.Sent) -> SinglePublisher<[Memo], Error>

    func getRecipients(for transaction: ZcashTransaction.Overview) -> SinglePublisher<[TransactionRecipient], Never>
    func getRecipients(for transaction: ZcashTransaction.Sent) -> SinglePublisher<[TransactionRecipient], Never>

    func allConfirmedTransactions(from transaction: ZcashTransaction.Overview, limit: Int) -> SinglePublisher<[ZcashTransaction.Overview], Error>

    func latestHeight() -> SinglePublisher<BlockHeight, Error>

    func refreshUTXOs(address: TransparentAddress, from height: BlockHeight) -> SinglePublisher<RefreshedUTXOs, Error>

<<<<<<< HEAD
    func getTransparentBalance(accountIndex: Int) -> SinglePublisher<WalletBalance, Error>

    func getShieldedBalance(accountIndex: Int) -> Zatoshi

    func getShieldedVerifiedBalance(accountIndex: Int) -> Zatoshi
=======
    func getTransparentBalance(accountIndex: Int) -> Single<WalletBalance, Error>
    func getShieldedBalance(accountIndex: Int) -> Single<Zatoshi, Error>
    func getShieldedVerifiedBalance(accountIndex: Int) -> Single<Zatoshi, Error>
>>>>>>> 16d70cfe

    func rewind(_ policy: RewindPolicy) -> CompletablePublisher<Error>
    func wipe() -> CompletablePublisher<Error>
}<|MERGE_RESOLUTION|>--- conflicted
+++ resolved
@@ -38,15 +38,9 @@
     func start(retry: Bool) -> CompletablePublisher<Error>
     func stop() -> CompletablePublisher<Never>
 
-<<<<<<< HEAD
-    func getSaplingAddress(accountIndex: Int) -> SinglePublisher<SaplingAddress?, Never>
-    func getUnifiedAddress(accountIndex: Int) -> SinglePublisher<UnifiedAddress?, Never>
-    func getTransparentAddress(accountIndex: Int) -> SinglePublisher<TransparentAddress?, Never>
-=======
-    func getSaplingAddress(accountIndex: Int) -> Single<SaplingAddress, Error>
-    func getUnifiedAddress(accountIndex: Int) -> Single<UnifiedAddress, Error>
-    func getTransparentAddress(accountIndex: Int) -> Single<TransparentAddress, Error>
->>>>>>> 16d70cfe
+    func getSaplingAddress(accountIndex: Int) -> SinglePublisher<SaplingAddress, Error>
+    func getUnifiedAddress(accountIndex: Int) -> SinglePublisher<UnifiedAddress, Error>
+    func getTransparentAddress(accountIndex: Int) -> SinglePublisher<TransparentAddress, Error>
 
     func sendToAddress(
         spendingKey: UnifiedSpendingKey,
@@ -83,17 +77,9 @@
 
     func refreshUTXOs(address: TransparentAddress, from height: BlockHeight) -> SinglePublisher<RefreshedUTXOs, Error>
 
-<<<<<<< HEAD
     func getTransparentBalance(accountIndex: Int) -> SinglePublisher<WalletBalance, Error>
-
-    func getShieldedBalance(accountIndex: Int) -> Zatoshi
-
-    func getShieldedVerifiedBalance(accountIndex: Int) -> Zatoshi
-=======
-    func getTransparentBalance(accountIndex: Int) -> Single<WalletBalance, Error>
-    func getShieldedBalance(accountIndex: Int) -> Single<Zatoshi, Error>
-    func getShieldedVerifiedBalance(accountIndex: Int) -> Single<Zatoshi, Error>
->>>>>>> 16d70cfe
+    func getShieldedBalance(accountIndex: Int) -> SinglePublisher<Zatoshi, Error>
+    func getShieldedVerifiedBalance(accountIndex: Int) -> SinglePublisher<Zatoshi, Error>
 
     func rewind(_ policy: RewindPolicy) -> CompletablePublisher<Error>
     func wipe() -> CompletablePublisher<Error>
