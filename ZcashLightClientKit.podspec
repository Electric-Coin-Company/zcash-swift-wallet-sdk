Pod::Spec.new do |s|
    s.name             = 'ZcashLightClientKit'
<<<<<<< HEAD
    s.version          = '0.12.0-alpha.12'
=======
    s.version          = '0.11.3'
>>>>>>> 78c04872
    s.summary          = 'Zcash Light Client wallet SDK for iOS'
  
    s.description      = <<-DESC
    Zcash Light Client wallet SDK for iOS 
                         DESC
  
    s.homepage         = 'https://github.com/zcash/ZcashLightClientKit'
    s.license          = { :type => 'MIT', :file => 'LICENSE' }
    s.author           = { 
        'Francisco Gindre' => 'francisco.gindre@gmail.com',
        'Jack Grigg' => 'str4d@electriccoin.co'
     }
    s.source           = { :git => 'https://github.com/zcash/ZcashLightClientKit.git', :tag => s.version.to_s }

    s.source_files = 'ZcashLightClientKit/**/*.{swift,h}'
    s.swift_version = '5.4'
    s.ios.deployment_target = '12.0'
    s.pod_target_xcconfig = { 'EXCLUDED_ARCHS[sdk=iphonesimulator*]' => 'arm64' }
    s.user_target_xcconfig = { 'EXCLUDED_ARCHS[sdk=iphonesimulator*]' => 'arm64' }
    s.dependency 'gRPC-Swift', '= 1.0.0'
    s.dependency 'SQLite.swift', '~> 0.12.2' 
    s.ios.vendored_libraries = 'lib/libzcashlc.a'
    s.preserve_paths = ['Scripts', 'rust','docs','Cargo.*','ZcashLightClientKit/Stencil']
    s.prepare_command = <<-CMD
      sh Scripts/prepare_zcash_sdk.sh
    CMD

    s.script_phase = {
      :name => 'Build generate constants and build librustzcash',
      :script => 'sh ${PODS_TARGET_SRCROOT}/Scripts/build_librustzcash_xcode.sh',
      :execution_position => :before_compile,

   }

   s.test_spec 'Tests' do | test_spec |
      test_spec.source_files = 'ZcashLightClientKitTests/**/*.{swift}'
      test_spec.ios.resources = 'ZcashLightClientKitTests/**/*.{db,params}'
      test_spec.script_phase = {
         :name => 'Build generate constants and build librustzcash',
         :script => 'sh ${PODS_TARGET_SRCROOT}/Scripts/generate_test_constants.sh && ${PODS_TARGET_SRCROOT}/Scripts/build_librustzcash_xcode.sh',
         :execution_position => :before_compile
      }
      test_spec.dependency 'gRPC-Swift', '= 1.0.0'
      test_spec.dependency 'SQLite.swift', '~> 0.12.2'
   end

   s.test_spec 'DerivationToolTests' do | test_spec |
      test_spec.source_files = 'DerivationToolTests/**/*.{swift}'
      test_spec.script_phase = {
         :name => 'Build generate constants and build librustzcash',
         :script => 'sh ${PODS_TARGET_SRCROOT}/Scripts/generate_test_constants.sh && ${PODS_TARGET_SRCROOT}/Scripts/build_librustzcash_xcode.sh',
         :execution_position => :before_compile
      }
      test_spec.dependency 'gRPC-Swift', '= 1.0.0'
      test_spec.dependency 'SQLite.swift', '~> 0.12.2'
  end
end<|MERGE_RESOLUTION|>--- conflicted
+++ resolved
@@ -1,10 +1,6 @@
 Pod::Spec.new do |s|
     s.name             = 'ZcashLightClientKit'
-<<<<<<< HEAD
-    s.version          = '0.12.0-alpha.12'
-=======
     s.version          = '0.11.3'
->>>>>>> 78c04872
     s.summary          = 'Zcash Light Client wallet SDK for iOS'
   
     s.description      = <<-DESC
@@ -20,7 +16,7 @@
     s.source           = { :git => 'https://github.com/zcash/ZcashLightClientKit.git', :tag => s.version.to_s }
 
     s.source_files = 'ZcashLightClientKit/**/*.{swift,h}'
-    s.swift_version = '5.4'
+    s.swift_version = '5.3'
     s.ios.deployment_target = '12.0'
     s.pod_target_xcconfig = { 'EXCLUDED_ARCHS[sdk=iphonesimulator*]' => 'arm64' }
     s.user_target_xcconfig = { 'EXCLUDED_ARCHS[sdk=iphonesimulator*]' => 'arm64' }
@@ -34,17 +30,15 @@
 
     s.script_phase = {
       :name => 'Build generate constants and build librustzcash',
-      :script => 'sh ${PODS_TARGET_SRCROOT}/Scripts/build_librustzcash_xcode.sh',
-      :execution_position => :before_compile,
-
+      :script => 'sh ${PODS_TARGET_SRCROOT}/Scripts/generate_zcashsdk_constants.sh && sh ${PODS_TARGET_SRCROOT}/Scripts/build_librustzcash_xcode.sh',
+      :execution_position => :before_compile
    }
-
    s.test_spec 'Tests' do | test_spec |
       test_spec.source_files = 'ZcashLightClientKitTests/**/*.{swift}'
       test_spec.ios.resources = 'ZcashLightClientKitTests/**/*.{db,params}'
       test_spec.script_phase = {
          :name => 'Build generate constants and build librustzcash',
-         :script => 'sh ${PODS_TARGET_SRCROOT}/Scripts/generate_test_constants.sh && ${PODS_TARGET_SRCROOT}/Scripts/build_librustzcash_xcode.sh',
+         :script => 'sh ${PODS_TARGET_SRCROOT}/Scripts/generate_test_constants.sh && ${PODS_TARGET_SRCROOT}/Scripts/build_librustzcash_xcode.sh --testing',
          :execution_position => :before_compile
       }
       test_spec.dependency 'gRPC-Swift', '= 1.0.0'
@@ -55,7 +49,7 @@
       test_spec.source_files = 'DerivationToolTests/**/*.{swift}'
       test_spec.script_phase = {
          :name => 'Build generate constants and build librustzcash',
-         :script => 'sh ${PODS_TARGET_SRCROOT}/Scripts/generate_test_constants.sh && ${PODS_TARGET_SRCROOT}/Scripts/build_librustzcash_xcode.sh',
+         :script => 'sh ${PODS_TARGET_SRCROOT}/Scripts/generate_test_constants.sh && ${PODS_TARGET_SRCROOT}/Scripts/build_librustzcash_xcode.sh --testing',
          :execution_position => :before_compile
       }
       test_spec.dependency 'gRPC-Swift', '= 1.0.0'
