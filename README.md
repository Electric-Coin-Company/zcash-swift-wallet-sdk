# Zcash iOS Framework

A Zcash Lightweight Client SDK for iOS

This is an alpha build and is currently under active development. Please be advised of the following:

- This code currently is not audited by an external security auditor, use it at your own risk
- The code **has not been subjected to thorough review** by engineers at the Electric Coin Company
- We **are actively changing** the codebase and adding features where/when needed

🔒 Security Warnings

The Zcash iOS Wallet SDK is experimental and a work in progress. Use it at your own risk.

# Build dependencies

ZcashLightClientKit uses a rust library called Librustzcash. In order to build it, you need to have rust and cargo installed on your environment. 

Install [Rust](https://www.rust-lang.org/learn/get-started), and then `cargo-lipo`:

```
$ cargo install cargo-lipo
$ rustup target add aarch64-apple-ios x86_64-apple-ios
```

# Cocoapods Support

<<<<<<< HEAD
```ruby
use_frameworks!

pod 'ZcashLightClientKit'
```
=======
## Installing as a ZcashLightClientKit as a Contributor
```` ruby
use_frameworks!

pod 'ZcashLightClientKit', :path => '../../', :testspecs => ['Tests']  # include testspecs if you want to run the tests
````

## Installing a wallet app developer
```` ruby
use_frameworks!

pod 'ZcashLightClientKit'
````

### Set Testnet or Mainnet environment
Before building, make sure that your enviroment has the variable `ZCASH_NETWORK_ENVIRONMENT` set to `MAINNET` or `TESTNET`.

### Custom build phases warning 
When running `pod install` you will see this warning upon sucess:
```` bash
[!] ZcashLightClientKit has added 2 script phases. Please inspect before executing a build. 
See `https://guides.cocoapods.org/syntax/podspec.html#script_phases` for more information.
````
Integrating Rust code with Swift code and delivering it in a consistent and (build) reproducible way, is hard. We've taken the lead to get that burden off your shoulders as much as possible by leveraging the `prepare_command` and `script_phases` features from Cocoapods to carefully generate the `TESTNET` and `MAINNET` builds as simple and less error prone as we could think it could be. Which started as some simple vanilla scripts, ended up being some kind of "Build System" on its own. Nothing is written on stone, and we accept collaborations and improvements in this matter too. 

## Build system

This section explains the 'Build System' that integrates the rust code and creates the corresponding environment

### Overview

There are some basic steps to build ZcashLightClientKit. Even though they are 'basic' they can be cumbersome. So we automated them in scripts.

**1. Pod install and `prepare_command`**

ZcashLightClientKit needs files to be present at pod installation time, but that can't be defined properly yet and depend on librustzcash building properly and for an environment to be set up at build time. For know we just need to let Cocoapods that these files exist:

- `${ZCASH_POD_SRCROOT}/zcashlc/libzcashlc.a` this is the librustzcash build .a file itself
- `lib/libzcashlc.a` (as vendored library that will be added as an asset by xcodeproj)
- `ZcashSDK.generated.swift` which contains sensitive values for the SDK that change depending on the network environment we are building for
- `WalletBirthday+saplingtree.generated.swift` helper functions to import existing wallets. 

**2. Build Phase**

The build Phase scripts executes withing the Xcode Build Step and has all the known variables of a traditional build at hand.

```` ruby
s.script_phase = {
      :name => 'Build generate constants and build librustzcash',
      :script => 'sh ${PODS_TARGET_SRCROOT}/Scripts/generate_zcashsdk_constants.sh && sh ${PODS_TARGET_SRCROOT}/Scripts/build_librustzcash_xcode.sh',
      :execution_position => :before_compile
   }
````
>>>>>>> 75010825

This step will generate files needed on the next steps and build the librustzcash with Xcode but *not using cargo's built-in xcode integration*

**a. Generating ZcashSDK constants**

To run this you need `Sourcery`. We use `Stencil` templates to create this files based on the `ZCASH_NETWORK_ENVIRONMENT` value of your choice. You can either integrate sourcery with cocoapods or as part of your environment.

All generated files will be located in the Pods source root within the `Generated` folder. `ZCASH_SDK_GENERATED_SOURCES_FOLDER` represents that path in the build system

**b. Building librust zcash and integrating it to the pod structure.**

Where the magic happens. Here we will make sure that everything is set up properly to start building librustzcash. When on mainnet, the build will append a parameter to include mainnet features. 


**Safeguards points**: 
if it appears that you are about to build something smelly, we will let you know. Combining testnet and mainnet values and artifacts and viceversa leads to unstable builds and may cause lost of funds if ran on production. 
````
if [ existing_build_mismatch = true ]; then 
        # clean
        echo "build mismatch. You previously build a Different network environment. It appears that your build could be inconsistent if proceeding. Please clean your Pods/ folder and clean your build before running your next build."
        exit 1
fi
````
**3. Xcode clean integration**

When performing a clean, we will clean the rust build folders. 

### Scripts

On the Scripts folder you will find the following files:
````
 | Scripts
 |-/prepare_zcash_sdk.sh
 |-/generate_test_constants.sh
 |-/build_librustzcash_xcode.sh
 |-/build_librustzcash.sh
 |-/generate_zcashsdk_constants.sh
 |-/script_commons.sh
 ````

#### prepare_zcash_sdk.sh
This script is run by the Cocoapods 'preapare_command'. 

```` Ruby
s.prepare_command = <<-CMD
      sh Scripts/prepare_zcash_sdk.sh
    CMD
````
It basically creates empty files that cocoapods needs to pick up on it's pod structure but that are still not present in the file system and that will be generated in later build phases. 

NOTE: pod install will only run this phase when no Pods/ folder is present or if your pod hash has changed or is not present on manifest.lock. When in doubt, just clean the Pods/ folder and start over. That usually gets rid of weirdness caused by Xcode caching a lot of stuff you are not aware of. 

#### script_commons.sh
A lot of important environment variables and helper functions live in the `script_commons.sh`. 


# Testing

Currently tests depend on a `lightwalletd` server instance runnning locally or remotely to pass.
To know more about running `lightwalletd`, refer to its repo https://github.com/zcash-hackworks/lightwalletd

## Pointing tests to a lightwalletd instance

Tests use `Sourcery` to generate a Constants file which injects the `lightwalletd` server address to the test themselves

### Installing sourcery

refer to the official repo https://github.com/krzysztofzablocki/Sourcery

### Setting env-var.sh file to run locally

create a file called `env-var.sh` on the project root to create the `LIGHTWALLETD_ADDRESS` environment variable on build time.

```
export LIGHTWALLETD_ADDRESS="localhost%3a9067"
```

### Integrating with CD/CI

The `LIGHTWALLETD_ADDRESS` environment variable can also be added to your shell of choice and `xcodebuild` will pick it up accordingly.


We advice setting this value as a secret variable on your CD/CI environment when possible

# Swiftlint

We don't like reinveing the wheel, so be gently borrowed swift lint rules from AirBnB which we find pretty cool and reasonable.

## Troubleshooting

<<<<<<< HEAD
#### \_function_name referenced from...

if you get a build error similar to `_function_name referenced from...`

- on your project root directory \*
=======
#### No network environment....
if you see this message when building:
```No network environment. Set ZCASH_NETWORK_ENVIRONMENT to MAINNET or TESTNET```
make sure your dev environment is has this variable set before the build starts. *DO NOT CHANGE IT DURING THE BUILD PROCESS*. 

#### _function_name  referenced from...
if you get a build error similar to ```_function_name  referenced from...``` 
>>>>>>> 75010825

1. remove the 'Pods' directory `rm -rf Pods/`
2. delete derived data and clean
3. run `pod install`
4. build

## Versioning

This project follows [semantic versioning](https://semver.org/) with pre-release versions. An example of a valid version number is `1.0.4-alpha11` denoting the `11th` iteration of the `alpha` pre-release of version `1.0.4`. Stable releases, such as `1.0.4` will not contain any pre-release identifiers. Pre-releases include the following, in order of stability: `alpha`, `beta`, `rc`. Version codes offer a numeric representation of the build name that always increases. The first six significant digits represent the major, minor and patch number (two digits each) and the last 3 significant digits represent the pre-release identifier. The first digit of the identifier signals the build type. Lastly, each new build has a higher version code than all previous builds. The following table breaks this down:

#### Build Types

| Type  | Purpose | Stability | Audience | Identifier | Example Version |
| :---- | :--------- | :---------- | :-------- | :------- | :--- |
| **alpha** | **Sandbox.** For developers to verify behavior and try features. Things seen here might never go to production. Most bugs here can be ignored.| Unstable: Expect bugs | Internal developers | 0XX | 1.2.3-alpha04 (10203004) |
| **beta** | **Hand-off.** For developers to present finished features. Bugs found here should be reported and immediately addressed, if they relate to recent changes. | Unstable: Report bugs | Internal stakeholders | 2XX | 1.2.3-beta04 (10203204) |
| **release candidate** | **Hardening.** Final testing for an app release that we believe is ready to go live. The focus here is regression testing to ensure that new changes have not introduced instability in areas that were previously working.  | Stable: Hunt for bugs | External testers | 4XX | 1.2.3-rc04 (10203404) |
| **production** | **Dellivery.** Deliver new features to end users. Any bugs found here need to be prioritized. Some will require immediate attention but most can be worked into a future release. | Stable: Prioritize bugs | Public | 8XX | 1.2.3 (10203800) |

## Examples

This repo contains demos of isolated functionality that this SDK provides. They can be found in the examples folder

Examples can be found in the [Demo App](/Example/ZcashLightClientSample)

# License

Apache License Version 2.0<|MERGE_RESOLUTION|>--- conflicted
+++ resolved
@@ -25,19 +25,12 @@
 
 # Cocoapods Support
 
-<<<<<<< HEAD
-```ruby
+## Installing as a ZcashLightClientKit as a Contributor
+``` ruby
 use_frameworks!
 
-pod 'ZcashLightClientKit'
-```
-=======
-## Installing as a ZcashLightClientKit as a Contributor
-```` ruby
-use_frameworks!
-
 pod 'ZcashLightClientKit', :path => '../../', :testspecs => ['Tests']  # include testspecs if you want to run the tests
-````
+```
 
 ## Installing a wallet app developer
 ```` ruby
@@ -85,7 +78,6 @@
       :execution_position => :before_compile
    }
 ````
->>>>>>> 75010825
 
 This step will generate files needed on the next steps and build the librustzcash with Xcode but *not using cargo's built-in xcode integration*
 
@@ -102,13 +94,13 @@
 
 **Safeguards points**: 
 if it appears that you are about to build something smelly, we will let you know. Combining testnet and mainnet values and artifacts and viceversa leads to unstable builds and may cause lost of funds if ran on production. 
-````
+```
 if [ existing_build_mismatch = true ]; then 
         # clean
         echo "build mismatch. You previously build a Different network environment. It appears that your build could be inconsistent if proceeding. Please clean your Pods/ folder and clean your build before running your next build."
         exit 1
 fi
-````
+```
 **3. Xcode clean integration**
 
 When performing a clean, we will clean the rust build folders. 
@@ -167,7 +159,6 @@
 
 The `LIGHTWALLETD_ADDRESS` environment variable can also be added to your shell of choice and `xcodebuild` will pick it up accordingly.
 
-
 We advice setting this value as a secret variable on your CD/CI environment when possible
 
 # Swiftlint
@@ -176,13 +167,6 @@
 
 ## Troubleshooting
 
-<<<<<<< HEAD
-#### \_function_name referenced from...
-
-if you get a build error similar to `_function_name referenced from...`
-
-- on your project root directory \*
-=======
 #### No network environment....
 if you see this message when building:
 ```No network environment. Set ZCASH_NETWORK_ENVIRONMENT to MAINNET or TESTNET```
@@ -190,9 +174,9 @@
 
 #### _function_name  referenced from...
 if you get a build error similar to ```_function_name  referenced from...``` 
->>>>>>> 75010825
-
-1. remove the 'Pods' directory `rm -rf Pods/`
+
+* on your project root directory *
+1. remove the 'Pods' directory ``` rm -rf Pods/```
 2. delete derived data and clean
 3. run `pod install`
 4. build
