# Zcash iOS Framework

[![Build Status](https://travis-ci.org/zcash/ZcashLightClientKit.svg?branch=master)](https://travis-ci.org/zcash/ZcashLightClientKit)


A Zcash Lightweight Client SDK for iOS
This is an alpha build and is currently under active development. Please be advised of the following:

- This code currently is not audited by an external security auditor, use it at your own risk
- The code **has not been subjected to thorough review** by engineers at the Electric Coin Company
- We **are actively changing** the codebase and adding features where/when needed

🔒 Security Warnings

- The Zcash iOS Wallet SDK is experimental and a work in progress. Use it at your own risk.
- Developers using this SDK must familiarize themselves with the current [threat
  model](https://zcash.readthedocs.io/en/latest/rtd_pages/wallet_threat_model.html), especially the known weaknesses described there.

# Installation

## Swift Package Manager

Add a package with the source "https://github.com/zcash/ZcashLightClientKit.git" and from version "0.13.0" onwards in either Xcode's GUI or in your "Package.swift" file

## Cocoapods Support

<<<<<<< HEAD
Add `pod "ZcashLightClientKit", ~> "0.13.0"` to the target you want to add the kit too.
=======
1. Add the following to the top of your podfile to resolve downstream dependencies.

```ruby
source "https://github.com/zcash-hackworks/CocoaPodsSpecs.git"
source "https://cdn.cocoapods.org/"
```

2. Add `pod "ZcashLightClientKit", ~> "0.13.0-beta.1"` to the target you want to add the kit too.
>>>>>>> e1507c1a

# Testing

The best way to run tests is to open "Package.swift" in Xcode and use the Test panel and target an iOS device. Tests will build and run for a Mac target but are not currently working as expected.

There are three test targets grouped by external requirements:
1. `OfflineTests`
    - No external requirements.
2. `NetworkTests`
    - Require an active internet connection.
3. `DarksideTests`
    - Require an instance of `lightwalletd` to be running while the tests are being run, see below for some information on how to set up. (Darkside refers to a mode in lightwalletd that allows it to be updated to represent/mock different states of the underlying blockchain.)

## lightwalletd

The `DarksideTests` test target depend on a `lightwalletd` server instance running locally (or remotely). For convenience, we have added a universal (Mac) `lightwalletd` binary (in `Tests/lightwalletd/lightwalletd) and it can be run locally for use by the tests with the following command:

```
Tests/lightwalletd/lightwalletd --no-tls-very-insecure --data-dir /tmp --darkside-very-insecure --log-file /dev/stdout
```

You can find out more about running `lightwalletd`, from the main repo https://github.com/zcash/lightwalletd.

### Integrating with CD/CI

The `LIGHTWALLETD_ADDRESS` environment variable can also be added to your shell of choice and `xcodebuild` will pick it up accordingly.

We advise setting this value as a secret variable on your CD/CI environment when possible.

# Integrating with logging tools
There are a lots of good logging tools for iOS. So we'll leave that choice to you. ZcashLightClientKit relies on a simple protocol to bubble up logs to client applications, which is called `Logger` (kudos for the naming originality...)
```
public protocol Logger {
    
    func debug(_ message: String, file: String, function: String, line: Int)
    
    func info(_ message: String, file: String, function: String, line: Int)
    
    func event(_ message: String, file: String, function: String, line: Int)
    
    func warn(_ message: String, file: String, function: String, line: Int)
    
    func error(_ message: String, file: String, function: String, line: Int)
    
}
```
To enable logging you need to do 2 simple steps:
1. have one class conform the `Logger` protocol
2. inject that logger when creating the `Initializer`

For more details look the Sample App's `AppDelegate` code.

# Swiftlint

We don't like reinventing the wheel, so we gently borrowed swift lint rules from AirBnB which we find pretty cool and reasonable.
  
# Versioning

This project follows [semantic versioning](https://semver.org/) with pre-release versions. An example of a valid version number is `1.0.4-alpha11` denoting the `11th` iteration of the `alpha` pre-release of version `1.0.4`. Stable releases, such as `1.0.4` will not contain any pre-release identifiers. Pre-releases include the following, in order of stability: `alpha`, `beta`, `rc`. Version codes offer a numeric representation of the build name that always increases. The first six significant digits represent the major, minor and patch number (two digits each) and the last 3 significant digits represent the pre-release identifier. The first digit of the identifier signals the build type. Lastly, each new build has a higher version code than all previous builds. The following table breaks this down:

#### Build Types

| Type  | Purpose | Stability | Audience | Identifier | Example Version |
| :---- | :--------- | :---------- | :-------- | :------- | :--- |
| **alpha** | **Sandbox.** For developers to verify behavior and try features. Things seen here might never go to production. Most bugs here can be ignored.| Unstable: Expect bugs | Internal developers | 0XX | 1.2.3-alpha04 (10203004) |
| **beta** | **Hand-off.** For developers to present finished features. Bugs found here should be reported and immediately addressed, if they relate to recent changes. | Unstable: Report bugs | Internal stakeholders | 2XX | 1.2.3-beta04 (10203204) |
| **release candidate** | **Hardening.** Final testing for an app release that we believe is ready to go live. The focus here is regression testing to ensure that new changes have not introduced instability in areas that were previously working.  | Stable: Hunt for bugs | External testers | 4XX | 1.2.3-rc04 (10203404) |
| **production** | **Delivery.** Deliver new features to end users. Any bugs found here need to be prioritized. Some will require immediate attention but most can be worked into a future release. | Stable: Prioritize bugs | Public | 8XX | 1.2.3 (10203800) |

## Examples

This repo contains demos of isolated functionality that this SDK provides. They can be found in the examples folder.

Examples can be found in the [Demo App](/Example/ZcashLightClientSample).

# License

MIT<|MERGE_RESOLUTION|>--- conflicted
+++ resolved
@@ -24,18 +24,7 @@
 
 ## Cocoapods Support
 
-<<<<<<< HEAD
-Add `pod "ZcashLightClientKit", ~> "0.13.0"` to the target you want to add the kit too.
-=======
-1. Add the following to the top of your podfile to resolve downstream dependencies.
-
-```ruby
-source "https://github.com/zcash-hackworks/CocoaPodsSpecs.git"
-source "https://cdn.cocoapods.org/"
-```
-
-2. Add `pod "ZcashLightClientKit", ~> "0.13.0-beta.1"` to the target you want to add the kit too.
->>>>>>> e1507c1a
+Add `pod "ZcashLightClientKit", ~> "0.13.0-beta.2"` to the target you want to add the kit too.
 
 # Testing
 
