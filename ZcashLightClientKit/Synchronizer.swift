//
//  Synchronizer.swift
//  ZcashLightClientKit
//
//  Created by Francisco Gindre on 11/5/19.
//  Copyright © 2019 Electric Coin Company. All rights reserved.
//

import Foundation

/**
Represents errors thrown by a Synchronizer
 */
public enum SynchronizerError: Error {
    case initFailed(message: String)
    case syncFailed
    case connectionFailed(message: Error)
    case generalError(message: String)
    case maxRetryAttemptsReached(attempts: Int)
    case connectionError(status: Int, message: String)
    case networkTimeout
    case uncategorized(underlyingError: Error)
    case criticalError
    case parameterMissing(underlyingError: Error)
    case rewindError(underlyingError: Error)
    case rewindErrorUnknownArchorHeight
}

public enum ShieldFundsError: Error {
    case noUTXOFound
    case insuficientTransparentFunds
    case shieldingFailed(underlyingError: Error)
}

extension ShieldFundsError: LocalizedError {
    public var errorDescription: String? {
        switch self {
        case .noUTXOFound:
            return "Could not find UTXOs for the given t-address"
        case .insuficientTransparentFunds:
            return "You don't have enough confirmed transparent funds to perform a shielding transaction."
        case .shieldingFailed(let underlyingError):
            return "Shielding transaction failed. Reason: \(underlyingError)"
        }
    }
}


public protocol WalletBalance {
    var verified: Int64 { get set }
    var total: Int64 { get set }
}

/**
Primary interface for interacting with the SDK. Defines the contract that specific
implementations like SdkSynchronizer fulfill.
*/

public protocol Synchronizer {
    
    
    /**
    Value representing the Status of this Synchronizer. As the status changes, a new
    value will be emitted by KVO
    */
    var status: Status { get }
    
    /**
     A flow of progress values, typically corresponding to this Synchronizer downloading blocks.
     Typically, any non-zero value below 1.0 indicates that progress indicators can be shown and
     a value of 1.0 signals that progress is complete and any progress indicators can be hidden. KVO Compliant
     */
    var progress: Float { get }
    
    /**
     Initialize the internal state with the given Extended Viewing Keys and a wallet birthday
     - Parameter viewingKeys: an array containing the viewing keys to initialize the internal state
     - Parameter walletBirthday: the eldest when the different keys differ in birthday
     - Throws: Initializer Errors and RustWeldingError if fails
     - Note: The subsequent initializations don't have any effect or failure
     */
    func initialize(viewingKeys: [String], walletBirthday: BlockHeight) throws
    
    /**
    Starts this synchronizer within the given scope.
    
    Implementations should leverage structured concurrency and
    cancel all jobs when this scope completes.
    */
    func start(retry: Bool) throws
    
    /**
     Stop this synchronizer. Implementations should ensure that calling this method cancels all
     jobs that were created by this instance.
     */
    func stop() throws
    
    /**
    Gets the address for the given account.
    - Parameter accountIndex: the optional accountId whose address is of interest. By default, the first account is used.
    */
    func getShieldedAddress(accountIndex: Int) -> String
    
    /**
    Sends zatoshi.
    - Parameter spendingKey: the key that allows spends to occur.
    - Parameter zatoshi: the amount of zatoshi to send.
    - Parameter toAddress: the recipient's address.
    - Parameter memo: the optional memo to include as part of the transaction.
    - Parameter accountIndex: the optional account id to use. By default, the first account is used.
    */
    func sendToAddress(spendingKey: String, zatoshi: Int64, toAddress: String, memo: String?, from accountIndex: Int, resultBlock: @escaping (_ result: Result<PendingTransactionEntity, Error>) -> Void)
    
    /**
    Sends zatoshi.
    - Parameter spendingKey: the key that allows spends to occur.
    - Parameter transparentSecretKey: the key that allows to spend transaprent funds
    - Parameter memo: the optional memo to include as part of the transaction.
    - Parameter accountIndex: the optional account id that will be used to shield  your funds to. By default, the first account is used.
    */
    func shieldFunds(spendingKey: String, transparentSecretKey: String, memo: String?, from accountIndex: Int, resultBlock: @escaping (_ result: Result<PendingTransactionEntity, Error>) -> Void)
    
    /**
       Attempts to cancel a transaction that is about to be sent. Typically, cancellation is only
       an option if the transaction has not yet been submitted to the server.
    - Parameter transaction: the transaction to cancel.
    - Returns: true when the cancellation request was successful. False when it is too late.
       */
    
    func cancelSpend(transaction: PendingTransactionEntity) -> Bool
    
    /**
        all outbound pending transactions that have been sent but are awaiting confirmations
     */
    var pendingTransactions: [PendingTransactionEntity] { get }
    /**
     al the transactions that are on the blockchain
     */
    var clearedTransactions: [ConfirmedTransactionEntity] { get }
    /**
     All transactions that are related to sending funds
     */
    var sentTransactions: [ConfirmedTransactionEntity] { get }
    /**
     all transactions related to receiving funds
     */
    var receivedTransactions: [ConfirmedTransactionEntity] { get }
    
    /**
        a repository serving transactions in a paginated manner
     - Parameter kind: Transaction Kind expected from this PaginatedTransactionRepository
     */
    func paginatedTransactions(of kind: TransactionKind) -> PaginatedTransactionRepository
    
    /**
     Returns a list of confirmed transactions that preceed the given transaction with a limit count.
     - Parameters:
       - from: the confirmed transaction from which the query should start from or nil to retrieve from the most recent transaction
       - limit: the maximum amount of items this should return if available
     - Returns: an array with the given Transactions or nil
     
     */
    func allConfirmedTransactions(from transaction: ConfirmedTransactionEntity?, limit: Int) throws -> [ConfirmedTransactionEntity]?
    
    /**
        gets the latest downloaded height from the compact block cache
     */
    func latestDownloadedHeight() throws -> BlockHeight
    
    /**
     Gets the latest block height from the provided Lightwallet endpoint
     */
    func latestHeight(result: @escaping (Result<BlockHeight, Error>) -> Void)
    
    /**
     Gets the latest block height from the provided Lightwallet endpoint
     Blocking
     */
    func latestHeight() throws -> BlockHeight
    
    /**
<<<<<<< HEAD
        Gets the latest UTXOs for the given t-address and caches the result
     */
    func latestUTXOs(address: String, result: @escaping (Result<[UnspentTransactionOutputEntity], Error>) -> Void)
    
    /**
     Gets the latests UTXOs for the given address from the specified height on
     */
    func refreshUTXOs(address: String, from height: BlockHeight, result: @escaping (Result<RefreshedUTXOs,Error>) -> Void)
    
    /**
     gets the latest cached  UTXOs for the given t-address for the given address
     */
    func cachedUTXOs(address: String) throws -> [UnspentTransactionOutputEntity]
    
    /**
     gets the unshielded balance for the given address.
     */
    func latestUnshieldedBalance(address: String, result: @escaping (Result<WalletBalance,Error>) -> Void)
    
    /**
        gets the last stored unshielded balance
     */
    func getTransparentBalance(address: String) throws -> WalletBalance
    
    /**
     gets the shielded total balance (includes verified and unverified balance)
     */
    func getShieldedBalance(accountIndex: Int) -> Int64
    
    /**
     gets the shielded verified balance (anchor is 10 blocks back)
     */
    func getShieldedVerifiedBalance(accountIndex: Int) -> Int64
    
=======
     Stops the synchronizer and rescans the known blocks with the current keys.
     - Parameter policy: the rewind policy
     - Throws rewindErrorUnknownArchorHeight when the rewind points to an invalid height
     - Throws rewindError for other errors
     - Note rewind does not trigger notifications as a reorg would. You need to restart the synchronizer afterwards
     */
    func rewind(_ policy: RewindPolicy) throws
>>>>>>> d4a29b6c
}



/**
 The Status of the synchronizer
 */
public enum Status {
    
    /**
    Indicates that [stop] has been called on this Synchronizer and it will no longer be used.
    */
    case stopped
    
    /**
    Indicates that this Synchronizer is disconnected from its lightwalletd server.
    When set, a UI element may want to turn red.
    */
    case disconnected
    
    /**
    Indicates that this Synchronizer is not yet synced and therefore should not broadcast
    transactions because it does not have the latest data. When set, a UI element may want
    to turn yellow.
    */
    case syncing
    
    /**
    Indicates that this Synchronizer is fully up to date and ready for all wallet functions.
    When set, a UI element may want to turn green.
    */
    case synced
}

/**
 Kind of transactions handled by a Synchronizer
 */
public enum TransactionKind {
    case sent
    case received
    case all
}


/**
 Type of rewind available
    birthday: rewinds the local state to this wallet's birthday
    height: rewinds to an arbitrary blockheight
    transaction: rewinds to the mined height of the provided transaction.
 */

public enum RewindPolicy {
    case birthday
    case height(blockheight: BlockHeight)
    case transaction(_ transaction: TransactionEntity)
}<|MERGE_RESOLUTION|>--- conflicted
+++ resolved
@@ -179,7 +179,6 @@
     func latestHeight() throws -> BlockHeight
     
     /**
-<<<<<<< HEAD
         Gets the latest UTXOs for the given t-address and caches the result
      */
     func latestUTXOs(address: String, result: @escaping (Result<[UnspentTransactionOutputEntity], Error>) -> Void)
@@ -214,7 +213,8 @@
      */
     func getShieldedVerifiedBalance(accountIndex: Int) -> Int64
     
-=======
+    
+    /**
      Stops the synchronizer and rescans the known blocks with the current keys.
      - Parameter policy: the rewind policy
      - Throws rewindErrorUnknownArchorHeight when the rewind points to an invalid height
@@ -222,10 +222,7 @@
      - Note rewind does not trigger notifications as a reorg would. You need to restart the synchronizer afterwards
      */
     func rewind(_ policy: RewindPolicy) throws
->>>>>>> d4a29b6c
-}
-
-
+}
 
 /**
  The Status of the synchronizer
