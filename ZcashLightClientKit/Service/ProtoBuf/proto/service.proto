--- conflicted
+++ resolved
@@ -66,12 +66,9 @@
     string branch = 9;
     string buildDate = 10;
     string buildUser = 11;
-<<<<<<< HEAD
-=======
     uint64 estimatedHeight = 12;        // less than tip height if zcashd is syncing
     string zcashdBuild = 13;            // example: "v4.1.1-877212414"
     string zcashdSubversion = 14;       // example: "/MagicBean:4.1.1/"
->>>>>>> d4a29b6c
 }
 
 // TransparentAddressBlockFilter restricts the results to the given address
@@ -110,11 +107,7 @@
     repeated bytes txid = 1;
 }
 
-<<<<<<< HEAD
-// The TreeState is derived from the zcash z_gettreestate rpc.
-=======
 // The TreeState is derived from the Zcash z_gettreestate rpc.
->>>>>>> d4a29b6c
 message TreeState {
     string network = 1; // "main" or "test"
     uint64 height = 2;
@@ -169,11 +162,7 @@
     rpc GetMempoolTx(Exclude) returns (stream CompactTx) {}
 
     // GetTreeState returns the note commitment tree state corresponding to the given block.
-<<<<<<< HEAD
-    // See section 3.7 of the zcash protocol specification. It returns several other useful
-=======
     // See section 3.7 of the Zcash protocol specification. It returns several other useful
->>>>>>> d4a29b6c
     // values also (even though they can be obtained using GetBlock).
     // The block can be specified by either height or hash.
     rpc GetTreeState(BlockID) returns (TreeState) {}
