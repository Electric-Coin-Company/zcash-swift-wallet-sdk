//
//  AdvancedReOrgTests.swift
//  ZcashLightClientKit-Unit-Tests
//
//  Created by Francisco Gindre on 5/14/20.
//

import XCTest
@testable import TestUtils
@testable import ZcashLightClientKit

// swiftlint:disable implicitly_unwrapped_optional force_unwrapping type_body_length
//@MainActor
class AdvancedReOrgTests: XCTestCase {
    // TODO: Parameterize this from environment?
    // swiftlint:disable:next line_length
    var seedPhrase = "still champion voice habit trend flight survey between bitter process artefact blind carbon truly provide dizzy crush flush breeze blouse charge solid fish spread"

    // TODO: Parameterize this from environment
    let testRecipientAddress = "zs17mg40levjezevuhdp5pqrd52zere7r7vrjgdwn5sj4xsqtm20euwahv9anxmwr3y3kmwuz8k55a"

    let sendAmount = Zatoshi(1000)
    var birthday: BlockHeight = 663150
    let defaultLatestHeight: BlockHeight = 663175
    var coordinator: TestCoordinator!
    var syncedExpectation = XCTestExpectation(description: "synced")
    var sentTransactionExpectation = XCTestExpectation(description: "sent")
    var expectedReorgHeight: BlockHeight = 665188
    var expectedRewindHeight: BlockHeight = 665188
    var reorgExpectation = XCTestExpectation(description: "reorg")
    let branchID = "2bb40e60"
    let chainName = "main"
    let network = DarksideWalletDNetwork()
    
    override func setUpWithError() throws {
        try super.setUpWithError()
        coordinator = try TestCoordinator(
            seed: seedPhrase,
            walletBirthday: birthday + 50, //don't use an exact birthday, users never do.
            channelProvider: ChannelProvider(),
            network: network
        )
        try coordinator.reset(saplingActivation: 663150, branchID: self.branchID, chainName: self.chainName)
    }
    
    override func tearDownWithError() throws {
        try super.tearDownWithError()
        NotificationCenter.default.removeObserver(self)
        try coordinator.stop()
        try? FileManager.default.removeItem(at: coordinator.databases.cacheDB)
        try? FileManager.default.removeItem(at: coordinator.databases.dataDB)
        try? FileManager.default.removeItem(at: coordinator.databases.pendingDB)
    }
    
    @objc func handleReorg(_ notification: Notification) {
        guard
            let reorgHeight = notification.userInfo?[CompactBlockProcessorNotificationKey.reorgHeight] as? BlockHeight,
            let rewindHeight = notification.userInfo?[CompactBlockProcessorNotificationKey.rewindHeight] as? BlockHeight
        else {
            XCTFail("empty reorg notification")
            return
        }

        logger!.debug("--- REORG DETECTED \(reorgHeight)--- RewindHeight: \(rewindHeight)", file: #file, function: #function, line: #line)

        XCTAssertEqual(reorgHeight, expectedReorgHeight)
        reorgExpectation.fulfill()
    }
    

    /// pre-condition: know balances before tx at received_Tx_height arrives
    /// 1. Setup w/ default dataset
    /// 2. applyStaged(received_Tx_height)
    /// 3. sync up to received_Tx_height
    /// 3a. verify that balance is previous balance + tx amount
    /// 4. get that transaction hex encoded data
    /// 5. stage 5 empty blocks w/heights received_Tx_height to received_Tx_height + 3
    /// 6. stage tx at received_Tx_height + 3
    /// 6a. applyheight(received_Tx_height + 1)
    /// 7. sync to received_Tx_height + 1
    /// 8. assert that reorg happened at received_Tx_height
    /// 9. verify that balance equals initial balance
    /// 10. sync up to received_Tx_height + 3
    /// 11. verify that balance equals initial balance + tx amount
    func testReOrgChangesInboundTxMinedHeight() throws {
        hookToReOrgNotification()
        try FakeChainBuilder.buildChain(darksideWallet: coordinator.service, branchID: branchID, chainName: chainName)
        var shouldContinue = false
        let receivedTxHeight: BlockHeight = 663188
        var initialTotalBalance = Zatoshi(-1)
        var initialVerifiedBalance = Zatoshi(-1)
        self.expectedReorgHeight = receivedTxHeight + 1
        
        /*
        precondition:know balances before tx at received_Tx_height arrives
        */
        try coordinator.applyStaged(blockheight: receivedTxHeight - 1)
        sleep(3)
        let preTxExpectation = XCTestExpectation(description: "pre receive")
        
        var synchronizer: SDKSynchronizer?
        
        try coordinator.sync(
            completion: { synchro in
                synchronizer = synchro
                initialVerifiedBalance = synchro.initializer.getVerifiedBalance()
                initialTotalBalance = synchro.initializer.getBalance()
                preTxExpectation.fulfill()
                shouldContinue = true
            },
            error: self.handleError
        )
        
        wait(for: [preTxExpectation], timeout: 10)
        
        guard shouldContinue else {
            XCTFail("pre receive sync failed")
            return
        }
        
        /*
        2. applyStaged(received_Tx_height)
        */
        try coordinator.applyStaged(blockheight: receivedTxHeight)
        sleep(2)
        
        /*
        3. sync up to received_Tx_height
        */
        let receivedTxExpectation = XCTestExpectation(description: "received tx")
        var receivedTxTotalBalance = Zatoshi(-1)
        var receivedTxVerifiedBalance = Zatoshi(-1)
        
        try coordinator.sync(completion: { synchro in
            synchronizer = synchro
            receivedTxVerifiedBalance = synchro.initializer.getVerifiedBalance()
            receivedTxTotalBalance = synchro.initializer.getBalance()
            receivedTxExpectation.fulfill()
        }, error: self.handleError)
        sleep(2)
        wait(for: [receivedTxExpectation], timeout: 10)
        
        guard let syncedSynchronizer = synchronizer else {
            XCTFail("nil synchronizer")
            return
        }
        sleep(5)
        guard let receivedTx = syncedSynchronizer.receivedTransactions.first, receivedTx.minedHeight == receivedTxHeight else {
            XCTFail("did not receive transaction")
            return
        }
        
        /*
        3a. verify that balance is previous balance + tx amount
        */
        XCTAssertEqual(receivedTxTotalBalance, initialTotalBalance + receivedTx.value)
        XCTAssertEqual(receivedTxVerifiedBalance, initialVerifiedBalance)

        /*
        4. get that transaction hex encoded data
        */
        guard let receivedTxData = receivedTx.raw else {
            XCTFail("received tx has no raw data!")
            return
        }
        
        let receivedRawTx = RawTransaction.with { rawTx in
            rawTx.height = UInt64(receivedTxHeight)
            rawTx.data = receivedTxData
        }
        
        /*
        5. stage 5 empty blocks w/heights received_Tx_height to received_Tx_height + 4
        */
        try coordinator.stageBlockCreate(height: receivedTxHeight, count: 5)
        
        /*
        6. stage tx at received_Tx_height + 3
        */
        let reorgedTxheight = receivedTxHeight + 2
        try coordinator.stageTransaction(receivedRawTx, at: reorgedTxheight)
        
        /*
        6a. applyheight(received_Tx_height + 1)
        */
        try coordinator.applyStaged(blockheight: receivedTxHeight + 1)
        
        sleep(2)

        /*
        7. sync to received_Tx_height + 1
        */
        let reorgSyncexpectation = XCTestExpectation(description: "reorg expectation")
        
        var afterReorgTxTotalBalance = Zatoshi(-1)
        var afterReorgTxVerifiedBalance = Zatoshi(-1)
        
        try coordinator.sync(completion: { synchronizer in
            afterReorgTxTotalBalance = synchronizer.initializer.getBalance()
            afterReorgTxVerifiedBalance = synchronizer.initializer.getVerifiedBalance()
            reorgSyncexpectation.fulfill()
        }, error: self.handleError(_:))
        
        /*
        8. assert that reorg happened at received_Tx_height
        */
        sleep(2)
        wait(for: [reorgExpectation, reorgSyncexpectation], timeout: 5, enforceOrder: false)

        /*
        9. verify that balance equals initial balance
        */
        XCTAssertEqual(afterReorgTxVerifiedBalance, initialVerifiedBalance)
        XCTAssertEqual(afterReorgTxTotalBalance, initialTotalBalance)
        
        /*
        10. sync up to received_Tx_height + 3
        */
        let finalsyncExpectation = XCTestExpectation(description: "final sync")
        
        var finalReorgTxTotalBalance = Zatoshi(-1)
        var finalReorgTxVerifiedBalance = Zatoshi(-1)
        
        try coordinator.applyStaged(blockheight: reorgedTxheight + 1)
        sleep(3)
        try coordinator.sync(completion: { synchronizer in
            finalReorgTxTotalBalance = synchronizer.initializer.getBalance()
            finalReorgTxVerifiedBalance = synchronizer.initializer.getVerifiedBalance()
            finalsyncExpectation.fulfill()
        }, error: self.handleError(_:))
        
        wait(for: [finalsyncExpectation], timeout: 5)
        sleep(3)
        
        guard let reorgedTx = coordinator.synchronizer.receivedTransactions.first else {
            XCTFail("no transactions found")
            return
        }
        
        XCTAssertEqual(reorgedTx.minedHeight, reorgedTxheight)
        XCTAssertEqual(initialVerifiedBalance, finalReorgTxVerifiedBalance)
        XCTAssertEqual(initialTotalBalance + receivedTx.value, finalReorgTxTotalBalance)
    }
    
<<<<<<< HEAD

    /// An outbound, unconfirmed transaction in a specific block changes height in the event of a reorg
    ///
    ///
    /// The wallet handles this change, reflects it appropriately in local storage, and funds remain spendable post confirmation.
    ///
    /// Pre-conditions:
    /// - Wallet has spendable funds
    ///
    /// 1. Setup w/ default dataset
    /// 2. applyStaged(received_Tx_height)
    /// 3. sync up to received_Tx_height
    /// 4. create transaction
    /// 5. stage 10 empty blocks
    /// 6. submit tx at sentTxHeight
    ///   a. getIncomingTx
    ///   b. stageTransaction(sentTx, sentTxHeight)
    ///   c. applyheight(sentTxHeight + 1 )
    /// 7. sync to  sentTxHeight + 2
    /// 8. stage sentTx and otherTx at sentTxheight
    /// 9. applyStaged(sentTx + 2)
    /// 10. sync up to received_Tx_height + 2
    /// 11. verify that the sent tx is mined and balance is correct
    /// 12. applyStaged(sentTx + 10)
    /// 13. verify that there's no more pending transaction
    func testReorgChangesOutboundTxIndex() throws {
=======
    /**
    An outbound, unconfirmed transaction in a specific block changes height in the event of a reorg
     
     
    The wallet handles this change, reflects it appropriately in local storage, and funds remain spendable post confirmation.
     
    Pre-conditions:
    - Wallet has spendable funds
     
    1. Setup w/ default dataset
    2. applyStaged(received_Tx_height)
    3. sync up to received_Tx_height
    4. create transaction
    5. stage 10 empty blocks
    6. submit tx at sentTxHeight
    6a. getIncomingTx
    6b. stageTransaction(sentTx, sentTxHeight)
    6c. applyheight(sentTxHeight + 1 )
    7. sync to  sentTxHeight + 2
    8. stage sentTx and otherTx at sentTxheight
    9. applyStaged(sentTx + 2)
    10. sync up to received_Tx_height + 2
    11. verify that the sent tx is mined and balance is correct
    12. applyStaged(sentTx + 10)
    13. verify that there's no more pending transaction
    */
    func testReorgChangesOutboundTxIndex() async throws {
>>>>>>> 28985a4e
        try FakeChainBuilder.buildChain(darksideWallet: self.coordinator.service, branchID: branchID, chainName: chainName)
        let receivedTxHeight: BlockHeight = 663188
        var initialTotalBalance = Zatoshi(-1)
        
        /*
        2. applyStaged(received_Tx_height)
        */
        try coordinator.applyStaged(blockheight: receivedTxHeight)
        
        sleep(2)
        let preTxExpectation = XCTestExpectation(description: "pre receive")

        /*
        3. sync up to received_Tx_height
        */
        try await withCheckedThrowingContinuation { continuation in
            do {
                try coordinator.sync(completion: { synchronizer in
                    initialTotalBalance = synchronizer.initializer.getBalance()
                    continuation.resume()
                    preTxExpectation.fulfill()
                }, error: self.handleError)
            } catch {
                continuation.resume(throwing: error)
            }
        }
        
        wait(for: [preTxExpectation], timeout: 5)
        
        let sendExpectation = XCTestExpectation(description: "sendToAddress")
        var pendingEntity: PendingTransactionEntity?
        var testError: Error?
        let sendAmount = Zatoshi(10000)

        /*
        4. create transaction
        */
<<<<<<< HEAD
        coordinator.synchronizer.sendToAddress(
            spendingKey: coordinator.spendingKeys!.first!,
            zatoshi: sendAmount,
            toAddress: try Recipient(testRecipientAddress, network: self.network.networkType),
            memo: try Memo(string: "test transaction"),
            from: 0
        ) { result in
            switch result {
            case .success(let pending):
                pendingEntity = pending
            case .failure(let e):
                error = e
            }
=======
        do {
            let pendingTx = try await coordinator.synchronizer.sendToAddress(
                spendingKey: coordinator.spendingKeys!.first!,
                zatoshi: sendAmount,
                toAddress: testRecipientAddress,
                memo: "test transaction",
                from: 0
            )
            pendingEntity = pendingTx
>>>>>>> 28985a4e
            sendExpectation.fulfill()
        } catch {
            testError = error
            XCTFail("error sending to address. Error: \(String(describing: error))")
        }
        
        wait(for: [sendExpectation], timeout: 2)

        guard let pendingTx = pendingEntity else {
            XCTFail("error sending to address. Error: \(String(describing: testError))")
            return
        }
        
        /*
        5. stage 10 empty blocks
        */
        try coordinator.stageBlockCreate(height: receivedTxHeight + 1, count: 10)
        
        let sentTxHeight = receivedTxHeight + 1
        
        /*
        6. stage sent tx at sentTxHeight
        */
        guard let sentTx = try coordinator.getIncomingTransactions()?.first else {
            XCTFail("sent transaction not present on Darksidewalletd")
            return
        }
        try coordinator.stageTransaction(sentTx, at: sentTxHeight)
        
        /*
        6a. applyheight(sentTxHeight + 1 )
        */
        try coordinator.applyStaged(blockheight: sentTxHeight + 1)
        
        sleep(2)
        
        /*
        7. sync to  sentTxHeight + 1
        */
        let sentTxSyncExpectation = XCTestExpectation(description: "sent tx sync expectation")
        
        try await withCheckedThrowingContinuation { continuation in
            do {
                try coordinator.sync(completion: { synchronizer in
                    let pMinedHeight = synchronizer.pendingTransactions.first?.minedHeight
                    XCTAssertEqual(pMinedHeight, sentTxHeight)
                    continuation.resume()
                    sentTxSyncExpectation.fulfill()
                }, error: self.handleError)
            } catch {
                continuation.resume(throwing: error)
            }
        }
        
        wait(for: [sentTxSyncExpectation], timeout: 5)
        
        /*
        8. stage sentTx and otherTx at sentTxheight
        */
        try coordinator.stageBlockCreate(height: sentTxHeight, count: 20, nonce: 5)
        try coordinator.stageTransaction(url: FakeChainBuilder.someOtherTxUrl, at: sentTxHeight)
        try coordinator.stageTransaction(sentTx, at: sentTxHeight)
        
        /*
        9. applyStaged(sentTx + 1)
        */
        try coordinator.applyStaged(blockheight: sentTxHeight + 1)
        
        sleep(2)
        let afterReOrgExpectation = XCTestExpectation(description: "after ReOrg Expectation")
        try await withCheckedThrowingContinuation { continuation in
            do {
                try coordinator.sync(completion: { synchronizer in
                    /*
                    11. verify that the sent tx is mined and balance is correct
                    */
                    let pMinedHeight = synchronizer.pendingTransactions.first?.minedHeight
                    XCTAssertEqual(pMinedHeight, sentTxHeight)
                    XCTAssertEqual(initialTotalBalance - sendAmount - Zatoshi(1000), synchronizer.initializer.getBalance()) // fee change on this branch
                    continuation.resume()
                    afterReOrgExpectation.fulfill()
                }, error: self.handleError)
            } catch {
                continuation.resume(throwing: error)
            }
        }
        
        wait(for: [afterReOrgExpectation], timeout: 5)
        
        /*
        12. applyStaged(sentTx + 10)
        */
        try coordinator.applyStaged(blockheight: sentTxHeight + 12)
        sleep(2)

        /*
        13. verify that there's no more pending transaction
        */
        let lastSyncExpectation = XCTestExpectation(description: "sync to confirmation")
        try await withCheckedThrowingContinuation { continuation in
            do {
                try coordinator.sync(completion: { synchronizer in
                    lastSyncExpectation.fulfill()
                    continuation.resume()
                }, error: self.handleError)
            } catch {
                continuation.resume(throwing: error)
            }
        }
        
        wait(for: [lastSyncExpectation], timeout: 5)
        
        XCTAssertEqual(coordinator.synchronizer.pendingTransactions.count, 0)
        XCTAssertEqual(initialTotalBalance - pendingTx.value - Zatoshi(1000), coordinator.synchronizer.initializer.getVerifiedBalance())

        let resultingBalance: Zatoshi = coordinator.synchronizer.initializer.getBalance()
        XCTAssertEqual(resultingBalance, coordinator.synchronizer.initializer.getVerifiedBalance())
    }
    
    func testIncomingTransactionIndexChange() throws {
        hookToReOrgNotification()
        self.expectedReorgHeight = 663196
        self.expectedRewindHeight = 663175
        try coordinator.reset(saplingActivation: birthday, branchID: "2bb40e60", chainName: "main")
        try coordinator.resetBlocks(dataset: .predefined(dataset: .txIndexChangeBefore))
        try coordinator.applyStaged(blockheight: 663195)
        sleep(1)
        let firstSyncExpectation = XCTestExpectation(description: "first sync expectation")
        
        var preReorgTotalBalance = Zatoshi.zero
        var preReorgVerifiedBalance = Zatoshi.zero
        try coordinator.sync(completion: { synchronizer in
            preReorgTotalBalance = synchronizer.initializer.getBalance()
            preReorgVerifiedBalance = synchronizer.initializer.getVerifiedBalance()
            firstSyncExpectation.fulfill()
        }, error: self.handleError)
        
        wait(for: [firstSyncExpectation], timeout: 10)
        
        /*
        trigger reorg
        */
        try coordinator.resetBlocks(dataset: .predefined(dataset: .txIndexChangeAfter))
        try coordinator.applyStaged(blockheight: 663200)
        
        sleep(1)
        
        let afterReorgSync = XCTestExpectation(description: "after reorg sync")
        
        var postReorgTotalBalance = Zatoshi.zero
        var postReorgVerifiedBalance = Zatoshi.zero
        try coordinator.sync(completion: { synchronizer in
            postReorgTotalBalance = synchronizer.initializer.getBalance()
            postReorgVerifiedBalance = synchronizer.initializer.getVerifiedBalance()
            afterReorgSync.fulfill()
        }, error: self.handleError)
        
        wait(for: [reorgExpectation, afterReorgSync], timeout: 30)
        
        XCTAssertEqual(postReorgVerifiedBalance, preReorgVerifiedBalance)
        XCTAssertEqual(postReorgTotalBalance, preReorgTotalBalance)
    }
    
    func testReOrgExpiresInboundTransaction() throws {
        try FakeChainBuilder.buildChain(darksideWallet: coordinator.service, branchID: branchID, chainName: chainName)
        let receivedTxHeight = BlockHeight(663188)
        try coordinator.applyStaged(blockheight: receivedTxHeight - 1)
        sleep(2)
        let expectation = XCTestExpectation(description: "sync to \(receivedTxHeight - 1) expectation")
        var initialBalance = Zatoshi(-1)
        var initialVerifiedBalance = Zatoshi(-1)
        try coordinator.sync(completion: { synchronizer in
            initialBalance = synchronizer.initializer.getBalance()
            initialVerifiedBalance = synchronizer.initializer.getVerifiedBalance()
            expectation.fulfill()
        }, error: self.handleError)
        
        wait(for: [expectation], timeout: 5)
        
        let afterTxHeight = receivedTxHeight + 1
        try coordinator.applyStaged(blockheight: afterTxHeight)
        sleep(2)
        let afterTxSyncExpectation = XCTestExpectation(description: "sync to \(afterTxHeight) expectation")
        
        var afterTxBalance = Zatoshi(-1)
        var afterTxVerifiedBalance = Zatoshi(-1)
        try coordinator.sync(completion: { synchronizer in
            afterTxBalance = synchronizer.initializer.getBalance()
            afterTxVerifiedBalance = synchronizer.initializer.getVerifiedBalance()
            XCTAssertNotNil(
                synchronizer.receivedTransactions.first { $0.minedHeight == receivedTxHeight },
                "Transaction not found at \(receivedTxHeight)"
            )
            afterTxSyncExpectation.fulfill()
        }, error: self.handleError)
        
        wait(for: [afterTxSyncExpectation], timeout: 10.0)
        
        XCTAssertEqual(initialVerifiedBalance, afterTxVerifiedBalance)
        XCTAssertNotEqual(initialBalance, afterTxBalance)
        
        let reorgSize: Int = 3
        let newBlocksCount: Int = 11 + reorgSize
        try coordinator.stageBlockCreate(height: receivedTxHeight - reorgSize, count: newBlocksCount + reorgSize)
        try coordinator.applyStaged(blockheight: receivedTxHeight + newBlocksCount - 1)
        
        sleep(2)
        let afterReorgExpectation = XCTestExpectation(description: "after reorg expectation")
        
        var afterReOrgBalance = Zatoshi(-1)
        var afterReOrgVerifiedBalance = Zatoshi(-1)
        try coordinator.sync(completion: { synchronizer in
            afterReOrgBalance = synchronizer.initializer.getBalance()
            afterReOrgVerifiedBalance = synchronizer.initializer.getVerifiedBalance()
            XCTAssertNil(
                synchronizer.receivedTransactions.first { $0.minedHeight == receivedTxHeight },
                "Transaction found at \(receivedTxHeight) after reorg"
            )
            afterReorgExpectation.fulfill()
        }, error: self.handleError)
        
        wait(for: [afterReorgExpectation], timeout: 5)
        
        XCTAssertEqual(afterReOrgBalance, initialBalance)
        XCTAssertEqual(afterReOrgVerifiedBalance, initialVerifiedBalance)
    }
    

    /// Steps:
    /// 1.  sync up to an incoming transaction (incomingTxHeight + 1)
    /// 1a. save balances
    /// 2. stage 4 blocks from incomingTxHeight - 1 with different nonce
    /// 3. stage otherTx at incomingTxHeight
    /// 4. stage incomingTx at incomingTxHeight
    /// 5. applyHeight(incomingHeight + 3)
    /// 6. sync to latest height
    /// 7. check that balances still match
    func testReOrgChangesInboundTxIndexInBlock() throws {
        try FakeChainBuilder.buildChain(darksideWallet: coordinator.service, branchID: branchID, chainName: chainName)
        
        let incomingTxHeight = BlockHeight(663188)
        
        try coordinator.applyStaged(blockheight: incomingTxHeight + 1)
        
        /*
        1.  sync up to an incoming transaction (incomingTxHeight + 1)
        */
        let firstSyncExpectation = XCTestExpectation(description: "first sync test expectation")
        
        var initialBalance = Zatoshi(-1)
        var initialVerifiedBalance = Zatoshi(-1)
        var incomingTx: ConfirmedTransactionEntity?
        try coordinator.sync(completion: { _ in
            firstSyncExpectation.fulfill()
        }, error: self.handleError)
        
        wait(for: [firstSyncExpectation], timeout: 5)
        
        /*
        1a. save balances
        */
        initialBalance = coordinator.synchronizer.initializer.getBalance()
        initialVerifiedBalance = coordinator.synchronizer.initializer.getVerifiedBalance()
        incomingTx = coordinator.synchronizer.receivedTransactions.first(where: { $0.minedHeight == incomingTxHeight })

        guard let transaction = incomingTx else {
            XCTFail("no tx found")
            return
        }
        
        guard let txRawData = transaction.raw else {
            XCTFail("transaction has no raw data")
            return
        }
        
        let rawTransaction = RawTransaction.with({ rawTx in
            rawTx.data = txRawData
        })
        
        /*
        2. stage 4 blocks from incomingTxHeight - 1 with different nonce
        */
        let blockCount = 4
        try coordinator.stageBlockCreate(height: incomingTxHeight - 1, count: blockCount, nonce: Int.random(in: 0 ... Int.max))
        
        /*
        3. stage otherTx at incomingTxHeight
        */
        try coordinator.stageTransaction(url: FakeChainBuilder.someOtherTxUrl, at: incomingTxHeight)
        
        /*
        4. stage incomingTx at incomingTxHeight
        5. applyHeight(incomingHeight + 3)
        6. sync to latest height
        7. check that balances still match
        */
        try coordinator.stageTransaction(rawTransaction, at: incomingTxHeight)
        
        /*
        5. applyHeight(incomingHeight + 2)
        */
        try coordinator.applyStaged(blockheight: incomingTxHeight + 2)
        
        let lastSyncExpectation = XCTestExpectation(description: "last sync expectation")

        /*
        6. sync to latest height
        */
        try coordinator.sync(completion: { _ in
            lastSyncExpectation.fulfill()
        }, error: self.handleError)
        
        /*
        7. check that balances still match
        */
        XCTAssertEqual(coordinator.synchronizer.initializer.getVerifiedBalance(), initialVerifiedBalance)
        XCTAssertEqual(coordinator.synchronizer.initializer.getBalance(), initialBalance)
        
        wait(for: [lastSyncExpectation], timeout: 5)
    }
    
    func testTxIndexReorg() throws {
        try coordinator.resetBlocks(dataset: .predefined(dataset: .txIndexChangeBefore))
        
        let txReorgHeight = BlockHeight(663195)
        let finalHeight = BlockHeight(663200)
        try coordinator.applyStaged(blockheight: txReorgHeight)
        let firstSyncExpectation = XCTestExpectation(description: "first sync test expectation")
        var initialBalance = Zatoshi(-1)
        var initialVerifiedBalance = Zatoshi(-1)
        try coordinator.sync(completion: { synchronizer in
            initialBalance = synchronizer.initializer.getBalance()
            initialVerifiedBalance = synchronizer.initializer.getVerifiedBalance()
            firstSyncExpectation.fulfill()
        }, error: self.handleError)
        
        wait(for: [firstSyncExpectation], timeout: 5)
        
        try coordinator.resetBlocks(dataset: .predefined(dataset: .txIndexChangeAfter))
        
        try coordinator.applyStaged(blockheight: finalHeight)
        
        let lastSyncExpectation = XCTestExpectation(description: "last sync expectation")
        
        try coordinator.sync(completion: { _ in
            lastSyncExpectation.fulfill()
        }, error: self.handleError)
        
        wait(for: [lastSyncExpectation], timeout: 5)
        
        XCTAssertEqual(coordinator.synchronizer.initializer.getBalance(), initialBalance)
        XCTAssertEqual(coordinator.synchronizer.initializer.getVerifiedBalance(), initialVerifiedBalance)
    }
<<<<<<< HEAD

    /// A Re Org occurs and changes the height of an outbound transaction
    /// Pre-condition: Wallet has funds
    ///
    /// Steps:
    /// 1. create fake chain
    /// 1a. sync to latest height
    /// 2. send transaction to recipient address
    /// 3. getIncomingTransaction
    /// 4. stage transaction at sentTxHeight
    /// 5. applyHeight(sentTxHeight)
    /// 6. sync to latest height
    /// 6a. verify that there's a pending transaction with a mined height of sentTxHeight
    /// 7. stage 15  blocks from sentTxHeight
    /// 7. a stage sent tx to sentTxHeight + 2
    /// 8. applyHeight(sentTxHeight + 1) to cause a 1 block reorg
    /// 9. sync to latest height
    /// 10. verify that there's a pending transaction with -1 mined height
    /// 11. applyHeight(sentTxHeight + 2)
    /// 11a. sync to latest height
    /// 12. verify that there's a pending transaction with a mined height of sentTxHeight + 2
    /// 13. apply height(sentTxHeight + 15)
    /// 14. sync to latest height
    /// 15. verify that there's no pending transaction and that the tx is displayed on the sentTransactions collection
    func testReOrgChangesOutboundTxMinedHeight() throws {
=======
    
    /**
    A Re Org occurs and changes the height of an outbound transaction
    Pre-condition: Wallet has funds
     
    Steps:
    1. create fake chain
    1a. sync to latest height
    2. send transaction to recipient address
    3. getIncomingTransaction
    4. stage transaction at sentTxHeight
    5. applyHeight(sentTxHeight)
    6. sync to latest height
    6a. verify that there's a pending transaction with a mined height of sentTxHeight
    7. stage 15  blocks from sentTxHeight
    7. a stage sent tx to sentTxHeight + 2
    8. applyHeight(sentTxHeight + 1) to cause a 1 block reorg
    9. sync to latest height
    10. verify that there's a pending transaction with -1 mined height
    11. applyHeight(sentTxHeight + 2)
    11a. sync to latest height
    12. verify that there's a pending transaction with a mined height of sentTxHeight + 2
    13. apply height(sentTxHeight + 15)
    14. sync to latest height
    15. verify that there's no pending transaction and that the tx is displayed on the sentTransactions collection
     
    */
    func testReOrgChangesOutboundTxMinedHeight() async throws {
>>>>>>> 28985a4e
        hookToReOrgNotification()

        /*
        1. create fake chain
        */
        try FakeChainBuilder.buildChain(darksideWallet: coordinator.service, branchID: branchID, chainName: chainName)
        
        try coordinator.applyStaged(blockheight: 663188)
        sleep(2)
        
        let firstSyncExpectation = XCTestExpectation(description: "first sync")
        /*
        1a. sync to latest height
        */
        try await withCheckedThrowingContinuation { continuation in
            do {
                try coordinator.sync(completion: { synchronizer in
                    firstSyncExpectation.fulfill()
                    continuation.resume()
                }, error: self.handleError)
            } catch {
                continuation.resume(throwing: error)
            }
        }
        
        wait(for: [firstSyncExpectation], timeout: 5)
        
        sleep(1)
        let initialTotalBalance: Zatoshi = coordinator.synchronizer.initializer.getBalance()
        
        let sendExpectation = XCTestExpectation(description: "send expectation")
        var pendingEntity: PendingTransactionEntity?
        
        /*
        2. send transaction to recipient address
        */
<<<<<<< HEAD
        coordinator.synchronizer.sendToAddress(
            spendingKey: self.coordinator.spendingKeys!.first!,
            zatoshi: Zatoshi(20000),
            toAddress: try Recipient(testRecipientAddress, network: self.network.networkType),
            memo: try Memo(string: "this is a test"),
            from: 0,
            resultBlock: { result in
                switch result {
                case .failure(let e):
                    self.handleError(e)
                case .success(let pendingTx):
                    pendingEntity = pendingTx
                }
                sendExpectation.fulfill()
            }
        )
=======
        do {
            let pendingTx = try await coordinator.synchronizer.sendToAddress(
                spendingKey: self.coordinator.spendingKeys!.first!,
                zatoshi: Zatoshi(20000),
                toAddress: self.testRecipientAddress,
                memo: "this is a test",
                from: 0)
            pendingEntity = pendingTx
            sendExpectation.fulfill()
        } catch {
            self.handleError(error)
        }
>>>>>>> 28985a4e
        
        wait(for: [sendExpectation], timeout: 11)
        
        guard pendingEntity != nil else {
            XCTFail("no pending transaction after sending")
            try coordinator.stop()
            return
        }

        /**
        3. getIncomingTransaction
        */
        guard let incomingTx = try coordinator.getIncomingTransactions()?.first else {
            XCTFail("no incoming transaction")
            try coordinator.stop()
            return
        }
        
        let sentTxHeight: BlockHeight = 663189
        
        /*
        4. stage transaction at sentTxHeight
        */
        try coordinator.stageBlockCreate(height: sentTxHeight)
        
        try coordinator.stageTransaction(incomingTx, at: sentTxHeight)

        /*
        5. applyHeight(sentTxHeight)
        */
        try coordinator.applyStaged(blockheight: sentTxHeight)
        
        sleep(2)
        
        /*
        6. sync to latest height
        */
        let secondSyncExpectation = XCTestExpectation(description: "after send expectation")
        
        try await withCheckedThrowingContinuation { continuation in
            do {
                try coordinator.sync(completion: { synchronizer in
                    secondSyncExpectation.fulfill()
                    continuation.resume()
                }, error: self.handleError)
            } catch {
                continuation.resume(throwing: error)
            }
        }

        wait(for: [secondSyncExpectation], timeout: 5)
        
        XCTAssertEqual(coordinator.synchronizer.pendingTransactions.count, 1)
        guard let afterStagePendingTx = coordinator.synchronizer.pendingTransactions.first else {
            return
        }
        
        /*
        6a. verify that there's a pending transaction with a mined height of sentTxHeight
        */
        XCTAssertEqual(afterStagePendingTx.minedHeight, sentTxHeight)
        
        /*
        7. stage 20  blocks from sentTxHeight
        */
        try coordinator.stageBlockCreate(height: sentTxHeight, count: 25)
        
        /*
        7a. stage sent tx to sentTxHeight + 2
        */
        try coordinator.stageTransaction(incomingTx, at: sentTxHeight + 2)
        
        /*
        8. applyHeight(sentTxHeight + 1) to cause a 1 block reorg
        */
        try coordinator.applyStaged(blockheight: sentTxHeight + 1)
        sleep(2)
        
        /*
        9. sync to latest height
        */
        self.expectedReorgHeight = sentTxHeight + 1
        let afterReorgExpectation = XCTestExpectation(description: "after reorg sync")
        
        try await withCheckedThrowingContinuation { continuation in
            do {
                try coordinator.sync(completion: { synchronizer in
                    afterReorgExpectation.fulfill()
                    continuation.resume()
                }, error: self.handleError)
            } catch {
                continuation.resume(throwing: error)
            }
        }

        wait(for: [reorgExpectation, afterReorgExpectation], timeout: 5)
        
        /*
        10. verify that there's a pending transaction with -1 mined height
        */
        guard let newPendingTx = coordinator.synchronizer.pendingTransactions.first else {
            XCTFail("No pending transaction")
            try coordinator.stop()
            return
        }
        
        XCTAssertEqual(newPendingTx.minedHeight, BlockHeight.empty())
        
        /*
        11. applyHeight(sentTxHeight + 2)
        */
        try coordinator.applyStaged(blockheight: sentTxHeight + 2)
        sleep(2)
        
        let yetAnotherExpectation = XCTestExpectation(description: "after staging expectation")
        
        /*
        11a. sync to latest height
        */
        try await withCheckedThrowingContinuation { continuation in
            do {
                try coordinator.sync(completion: { synchronizer in
                    yetAnotherExpectation.fulfill()
                    continuation.resume()
                }, error: self.handleError)
            } catch {
                continuation.resume(throwing: error)
            }
        }

        wait(for: [yetAnotherExpectation], timeout: 5)
        
        /*
        12. verify that there's a pending transaction with a mined height of sentTxHeight + 2
        */
        XCTAssertEqual(coordinator.synchronizer.pendingTransactions.count, 1)
        guard let newlyPendingTx = try coordinator.synchronizer.allPendingTransactions().first else {
            XCTFail("no pending transaction")
            try coordinator.stop()
            return
        }
        
        XCTAssertEqual(newlyPendingTx.minedHeight, sentTxHeight + 2)
        
        /*
        13. apply height(sentTxHeight + 25)
        */
        try coordinator.applyStaged(blockheight: sentTxHeight + 25)
        
        sleep(2)
        
        let thisIsTheLastExpectationIPromess = XCTestExpectation(description: "last sync")

        /*
        14. sync to latest height
        */
        try await withCheckedThrowingContinuation { continuation in
            do {
                try coordinator.sync(completion: { synchronizer in
                    thisIsTheLastExpectationIPromess.fulfill()
                    continuation.resume()
                }, error: self.handleError)
            } catch {
                continuation.resume(throwing: error)
            }
        }

        wait(for: [thisIsTheLastExpectationIPromess], timeout: 5)
        
        /*
        15. verify that there's no pending transaction and that the tx is displayed on the sentTransactions collection
        */
        XCTAssertEqual(coordinator.synchronizer.pendingTransactions.count, 0)
        XCTAssertNotNil(
            coordinator.synchronizer.sentTransactions
                .first(
                    where: { transaction in
                        guard let txId = transaction.rawTransactionId else { return false }
                        return txId == newlyPendingTx.rawTransactionId
                    }
                ),
            "Sent Tx is not on sent transactions"
        )
        
        XCTAssertEqual(
            initialTotalBalance - newlyPendingTx.value - Zatoshi(1000),
            coordinator.synchronizer.initializer.getBalance()
        )

        XCTAssertEqual(
            initialTotalBalance - newlyPendingTx.value - Zatoshi(1000),
            coordinator.synchronizer.initializer.getVerifiedBalance()
        )
    }


    /// Uses the zcash-hackworks data set.

    /// A Re Org occurs at 663195, and sweeps an Inbound Tx that appears later on the chain.
    /// Steps:
    /// 1. reset dlwd
    /// 2. load blocks from txHeightReOrgBefore
    /// 3. applyStaged(663195)
    /// 4. sync to latest height
    /// 5. get balances
    /// 6. load blocks from dataset txHeightReOrgBefore
    /// 7. apply stage 663200
    /// 8. sync to latest height
    /// 9. verify that the balance is equal to the one before the reorg
    func testReOrgChangesInboundMinedHeight() throws {
        try coordinator.reset(saplingActivation: 663150, branchID: branchID, chainName: chainName)
        sleep(2)
        try coordinator.resetBlocks(dataset: .predefined(dataset: .txHeightReOrgBefore))
        sleep(2)
        try coordinator.applyStaged(blockheight: 663195)
        sleep(2)
        let firstSyncExpectation = XCTestExpectation(description: "first sync")
        
        try coordinator.sync(completion: { _ in
            firstSyncExpectation.fulfill()
        }, error: self.handleError)
        
        wait(for: [firstSyncExpectation], timeout: 5)
        
        let initialBalance: Zatoshi = coordinator.synchronizer.initializer.getBalance()
        let initialVerifiedBalance: Zatoshi = coordinator.synchronizer.initializer.getVerifiedBalance()
        guard let initialTxHeight = try coordinator.synchronizer.allReceivedTransactions().first?.minedHeight else {
            XCTFail("no incoming transaction found!")
            return
        }
        
        try coordinator.resetBlocks(dataset: .predefined(dataset: .txHeightReOrgAfter))
        
        sleep(5)
        
        try coordinator.applyStaged(blockheight: 663200)
        
        sleep(6)
        
        let afterReOrgExpectation = XCTestExpectation(description: "after reorg")
        try coordinator.sync(completion: { _ in
            afterReOrgExpectation.fulfill()
        }, error: self.handleError)
        
        wait(for: [afterReOrgExpectation], timeout: 5)
        
        guard let afterReOrgTxHeight = coordinator.synchronizer.receivedTransactions.first?.minedHeight else {
            XCTFail("no incoming transaction found after re org!")
            return
        }
        XCTAssertEqual(initialVerifiedBalance, coordinator.synchronizer.initializer.getVerifiedBalance())
        XCTAssertEqual(initialBalance, coordinator.synchronizer.initializer.getBalance())
        XCTAssert(afterReOrgTxHeight > initialTxHeight)
    }

    /// Re Org removes incoming transaction and is never mined
    /// Steps:
    /// 1. sync prior to incomingTxHeight - 1 to get balances there
    /// 2. sync to latest height
    /// 3. cause reorg
    /// 4. sync to latest height
    /// 5. verify that reorg Happened at reorgHeight
    /// 6. verify that balances match initial balances
    func testReOrgRemovesIncomingTxForever() throws {
        hookToReOrgNotification()
        try coordinator.reset(saplingActivation: 663150, branchID: branchID, chainName: chainName)
        
        try coordinator.resetBlocks(dataset: .predefined(dataset: .txReOrgRemovesInboundTxBefore))
        
        let reorgHeight: BlockHeight = 663195
        self.expectedReorgHeight = reorgHeight
        self.expectedRewindHeight = reorgHeight - 10
        
        try coordinator.applyStaged(blockheight: reorgHeight - 1)
        
        sleep(2)
        let firstSyncExpectation = XCTestExpectation(description: "first sync")
        
        /**
        1. sync prior to incomingTxHeight - 1 to get balances there
        */
        try coordinator.sync(completion: { _ in
            firstSyncExpectation.fulfill()
        }, error: self.handleError)
        
        wait(for: [firstSyncExpectation], timeout: 5)
        
        let initialTotalBalance: Zatoshi = coordinator.synchronizer.initializer.getBalance()
        let initialVerifiedBalance: Zatoshi = coordinator.synchronizer.initializer.getVerifiedBalance()
        
        try coordinator.applyStaged(blockheight: reorgHeight)
        
        let secondSyncExpectation = XCTestExpectation(description: "second sync expectation")
        
        /**
        2. sync to latest height
        */
        try coordinator.sync(completion: { _ in
            secondSyncExpectation.fulfill()
        }, error: self.handleError)
        
        wait(for: [secondSyncExpectation], timeout: 10)
        
        /**
        3. cause reorg
        */
        try coordinator.resetBlocks(dataset: .predefined(dataset: .txReOrgRemovesInboundTxAfter))
        
        try coordinator.applyStaged(blockheight: 663200)
        sleep(2)
        
        let afterReorgSyncExpectation = XCTestExpectation(description: "after reorg expectation")
        try coordinator.sync(completion: { _ in
            afterReorgSyncExpectation.fulfill()
        }, error: self.handleError)
        
        wait(for: [afterReorgSyncExpectation], timeout: 5)
        
        XCTAssertEqual(initialVerifiedBalance, coordinator.synchronizer.initializer.getVerifiedBalance())
        XCTAssertEqual(initialTotalBalance, coordinator.synchronizer.initializer.getBalance())
    }
    
<<<<<<< HEAD
    /// Transaction was included in a block, and then is not included in a block after a reorg, and expires.
    /// Steps:
    /// 1. create fake chain
    /// 1a. sync to latest height
    /// 2. send transaction to recipient address
    /// 3. getIncomingTransaction
    /// 4. stage transaction at sentTxHeight
    /// 5. applyHeight(sentTxHeight)
    /// 6. sync to latest height
    /// 6a. verify that there's a pending transaction with a mined height of sentTxHeight
    /// 7. stage 15 blocks from sentTxHeigth to cause a reorg
    /// 8. sync to latest height
    /// 9. verify that there's an expired transaction as a pending transaction
    func testReOrgRemovesOutboundTxAndIsNeverMined() throws {
=======
    /**
    Transaction was included in a block, and then is not included in a block after a reorg, and expires.
    Steps:
    1. create fake chain
    1a. sync to latest height
    2. send transaction to recipient address
    3. getIncomingTransaction
    4. stage transaction at sentTxHeight
    5. applyHeight(sentTxHeight)
    6. sync to latest height
    6a. verify that there's a pending transaction with a mined height of sentTxHeight
    7. stage 15 blocks from sentTxHeigth to cause a reorg
    8. sync to latest height
    9. verify that there's an expired transaction as a pending transaction
    */
    func testReOrgRemovesOutboundTxAndIsNeverMined() async throws {
>>>>>>> 28985a4e
        hookToReOrgNotification()
        
        /*
        1. create fake chain
        */
        try FakeChainBuilder.buildChain(darksideWallet: coordinator.service, branchID: branchID, chainName: chainName)
        let sentTxHeight: BlockHeight = 663195
        try coordinator.applyStaged(blockheight: sentTxHeight - 1)
        
        sleep(2)
        
        let firstSyncExpectation = XCTestExpectation(description: "first sync")

        /*
        1a. sync to latest height
        */
        try await withCheckedThrowingContinuation { continuation in
            do {
                try coordinator.sync(completion: { synchronizer in
                    firstSyncExpectation.fulfill()
                    continuation.resume()
                }, error: self.handleError)
            } catch {
                continuation.resume(throwing: error)
            }
        }

        wait(for: [firstSyncExpectation], timeout: 5)
        
        sleep(1)
        let initialTotalBalance: Zatoshi = coordinator.synchronizer.initializer.getBalance()
        
        let sendExpectation = XCTestExpectation(description: "send expectation")
        var pendingEntity: PendingTransactionEntity?
        
        /*
        2. send transaction to recipient address
        */
<<<<<<< HEAD
        coordinator.synchronizer.sendToAddress(
            spendingKey: self.coordinator.spendingKeys!.first!,
            zatoshi: Zatoshi(20000),
            toAddress: try Recipient(testRecipientAddress, network: self.network.networkType),
            memo: try! Memo(string: "this is a test"),
            from: 0,
            resultBlock: { result in
                switch result {
                case .failure(let e):
                    self.handleError(e)
                case .success(let pendingTx):
                    pendingEntity = pendingTx
                }
                sendExpectation.fulfill()
            }
        )
=======
        do {
            let pendingTx = try await coordinator.synchronizer.sendToAddress(
                spendingKey: self.coordinator.spendingKeys!.first!,
                zatoshi: Zatoshi(20000),
                toAddress: self.testRecipientAddress,
                memo: "this is a test",
                from: 0)
            pendingEntity = pendingTx
            sendExpectation.fulfill()
        } catch {
            self.handleError(error)
        }
>>>>>>> 28985a4e
        
        wait(for: [sendExpectation], timeout: 11)
        
        guard pendingEntity != nil else {
            XCTFail("no pending transaction after sending")
            try coordinator.stop()
            return
        }

        /**
        3. getIncomingTransaction
        */
        guard let incomingTx = try coordinator.getIncomingTransactions()?.first else {
            XCTFail("no incoming transaction")
            try coordinator.stop()
            return
        }
        
        self.expectedReorgHeight = sentTxHeight + 1

        /*
        4. stage transaction at sentTxHeight
        */
        try coordinator.stageBlockCreate(height: sentTxHeight)
        
        try coordinator.stageTransaction(incomingTx, at: sentTxHeight)

        /*
        5. applyHeight(sentTxHeight)
        */
        try coordinator.applyStaged(blockheight: sentTxHeight)
        
        sleep(2)
        
        /*
        6. sync to latest height
        */
        let secondSyncExpectation = XCTestExpectation(description: "after send expectation")
        
        try await withCheckedThrowingContinuation { continuation in
            do {
                try coordinator.sync(completion: { synchronizer in
                    secondSyncExpectation.fulfill()
                    continuation.resume()
                }, error: self.handleError)
            } catch {
                continuation.resume(throwing: error)
            }
        }

        wait(for: [secondSyncExpectation], timeout: 5)
        let extraBlocks = 25
        try coordinator.stageBlockCreate(height: sentTxHeight, count: extraBlocks, nonce: 5)
        
        try coordinator.applyStaged(blockheight: sentTxHeight + 5)
        
        sleep(2)
        let reorgSyncExpectation = XCTestExpectation(description: "reorg sync expectation")
        
        try await withCheckedThrowingContinuation { continuation in
            do {
                try coordinator.sync(completion: { synchronizer in
                    reorgSyncExpectation.fulfill()
                    continuation.resume()
                }, error: self.handleError)
            } catch {
                continuation.resume(throwing: error)
            }
        }

        wait(for: [reorgExpectation, reorgSyncExpectation], timeout: 5)
        
        guard let pendingTx = coordinator.synchronizer.pendingTransactions.first else {
            XCTFail("no pending transaction after reorg sync")
            return
        }
        
        XCTAssertFalse(pendingTx.isMined)
        
        LoggerProxy.info("applyStaged(blockheight: \(sentTxHeight + extraBlocks - 1))")
        try coordinator.applyStaged(blockheight: sentTxHeight + extraBlocks - 1)
        
        sleep(2)
        
        let lastSyncExpectation = XCTestExpectation(description: "last sync expectation")
        
        try await withCheckedThrowingContinuation { continuation in
            do {
                try coordinator.sync(completion: { synchronizer in
                    lastSyncExpectation.fulfill()
                    continuation.resume()
                }, error: self.handleError)
            } catch {
                continuation.resume(throwing: error)
            }
        }

        wait(for: [lastSyncExpectation], timeout: 5)
        
        XCTAssertEqual(coordinator.synchronizer.initializer.getBalance(), initialTotalBalance)
    }
    
    func testLongSync() throws {
        hookToReOrgNotification()
        
        /*
        1. create fake chain
        */
        let fullSyncLength = 100_000
    
        try FakeChainBuilder.buildChain(darksideWallet: coordinator.service, branchID: branchID, chainName: chainName, length: fullSyncLength)
        
        try coordinator.applyStaged(blockheight: birthday + fullSyncLength)
        
        sleep(10)
        
        let firstSyncExpectation = XCTestExpectation(description: "first sync")

        /*
        sync to latest height
        */
        try coordinator.sync(completion: { _ in
            firstSyncExpectation.fulfill()
        }, error: { error in
            _ = try? self.coordinator.stop()
            firstSyncExpectation.fulfill()
            guard let testError = error else {
                XCTFail("failed with nil error")
                return
            }
            XCTFail("Failed with error: \(testError)")
        })
        
        wait(for: [firstSyncExpectation], timeout: 500)
        
        XCTAssertEqual(try coordinator.synchronizer.latestDownloadedHeight(), birthday + fullSyncLength)
    }
    
    func handleError(_ error: Error?) {
        _ = try? coordinator.stop()
        guard let testError = error else {
            XCTFail("failed with nil error")
            return
        }
        XCTFail("Failed with error: \(testError)")
    }
    
    func hookToReOrgNotification() {
        NotificationCenter.default.addObserver(self, selector: #selector(handleReorg(_:)), name: .blockProcessorHandledReOrg, object: nil)
    }
}<|MERGE_RESOLUTION|>--- conflicted
+++ resolved
@@ -242,7 +242,6 @@
         XCTAssertEqual(initialTotalBalance + receivedTx.value, finalReorgTxTotalBalance)
     }
     
-<<<<<<< HEAD
 
     /// An outbound, unconfirmed transaction in a specific block changes height in the event of a reorg
     ///
@@ -268,36 +267,7 @@
     /// 11. verify that the sent tx is mined and balance is correct
     /// 12. applyStaged(sentTx + 10)
     /// 13. verify that there's no more pending transaction
-    func testReorgChangesOutboundTxIndex() throws {
-=======
-    /**
-    An outbound, unconfirmed transaction in a specific block changes height in the event of a reorg
-     
-     
-    The wallet handles this change, reflects it appropriately in local storage, and funds remain spendable post confirmation.
-     
-    Pre-conditions:
-    - Wallet has spendable funds
-     
-    1. Setup w/ default dataset
-    2. applyStaged(received_Tx_height)
-    3. sync up to received_Tx_height
-    4. create transaction
-    5. stage 10 empty blocks
-    6. submit tx at sentTxHeight
-    6a. getIncomingTx
-    6b. stageTransaction(sentTx, sentTxHeight)
-    6c. applyheight(sentTxHeight + 1 )
-    7. sync to  sentTxHeight + 2
-    8. stage sentTx and otherTx at sentTxheight
-    9. applyStaged(sentTx + 2)
-    10. sync up to received_Tx_height + 2
-    11. verify that the sent tx is mined and balance is correct
-    12. applyStaged(sentTx + 10)
-    13. verify that there's no more pending transaction
-    */
     func testReorgChangesOutboundTxIndex() async throws {
->>>>>>> 28985a4e
         try FakeChainBuilder.buildChain(darksideWallet: self.coordinator.service, branchID: branchID, chainName: chainName)
         let receivedTxHeight: BlockHeight = 663188
         var initialTotalBalance = Zatoshi(-1)
@@ -335,31 +305,15 @@
         /*
         4. create transaction
         */
-<<<<<<< HEAD
-        coordinator.synchronizer.sendToAddress(
-            spendingKey: coordinator.spendingKeys!.first!,
-            zatoshi: sendAmount,
-            toAddress: try Recipient(testRecipientAddress, network: self.network.networkType),
-            memo: try Memo(string: "test transaction"),
-            from: 0
-        ) { result in
-            switch result {
-            case .success(let pending):
-                pendingEntity = pending
-            case .failure(let e):
-                error = e
-            }
-=======
         do {
             let pendingTx = try await coordinator.synchronizer.sendToAddress(
                 spendingKey: coordinator.spendingKeys!.first!,
                 zatoshi: sendAmount,
-                toAddress: testRecipientAddress,
-                memo: "test transaction",
+                toAddress: try Recipient(testRecipientAddress, network: self.network.networkType),
+                memo: try Memo(string: "test transaction"),
                 from: 0
             )
             pendingEntity = pendingTx
->>>>>>> 28985a4e
             sendExpectation.fulfill()
         } catch {
             testError = error
@@ -713,7 +667,6 @@
         XCTAssertEqual(coordinator.synchronizer.initializer.getBalance(), initialBalance)
         XCTAssertEqual(coordinator.synchronizer.initializer.getVerifiedBalance(), initialVerifiedBalance)
     }
-<<<<<<< HEAD
 
     /// A Re Org occurs and changes the height of an outbound transaction
     /// Pre-condition: Wallet has funds
@@ -738,37 +691,7 @@
     /// 13. apply height(sentTxHeight + 15)
     /// 14. sync to latest height
     /// 15. verify that there's no pending transaction and that the tx is displayed on the sentTransactions collection
-    func testReOrgChangesOutboundTxMinedHeight() throws {
-=======
-    
-    /**
-    A Re Org occurs and changes the height of an outbound transaction
-    Pre-condition: Wallet has funds
-     
-    Steps:
-    1. create fake chain
-    1a. sync to latest height
-    2. send transaction to recipient address
-    3. getIncomingTransaction
-    4. stage transaction at sentTxHeight
-    5. applyHeight(sentTxHeight)
-    6. sync to latest height
-    6a. verify that there's a pending transaction with a mined height of sentTxHeight
-    7. stage 15  blocks from sentTxHeight
-    7. a stage sent tx to sentTxHeight + 2
-    8. applyHeight(sentTxHeight + 1) to cause a 1 block reorg
-    9. sync to latest height
-    10. verify that there's a pending transaction with -1 mined height
-    11. applyHeight(sentTxHeight + 2)
-    11a. sync to latest height
-    12. verify that there's a pending transaction with a mined height of sentTxHeight + 2
-    13. apply height(sentTxHeight + 15)
-    14. sync to latest height
-    15. verify that there's no pending transaction and that the tx is displayed on the sentTransactions collection
-     
-    */
     func testReOrgChangesOutboundTxMinedHeight() async throws {
->>>>>>> 28985a4e
         hookToReOrgNotification()
 
         /*
@@ -805,37 +728,18 @@
         /*
         2. send transaction to recipient address
         */
-<<<<<<< HEAD
-        coordinator.synchronizer.sendToAddress(
-            spendingKey: self.coordinator.spendingKeys!.first!,
-            zatoshi: Zatoshi(20000),
-            toAddress: try Recipient(testRecipientAddress, network: self.network.networkType),
-            memo: try Memo(string: "this is a test"),
-            from: 0,
-            resultBlock: { result in
-                switch result {
-                case .failure(let e):
-                    self.handleError(e)
-                case .success(let pendingTx):
-                    pendingEntity = pendingTx
-                }
-                sendExpectation.fulfill()
-            }
-        )
-=======
         do {
             let pendingTx = try await coordinator.synchronizer.sendToAddress(
                 spendingKey: self.coordinator.spendingKeys!.first!,
                 zatoshi: Zatoshi(20000),
-                toAddress: self.testRecipientAddress,
-                memo: "this is a test",
+                toAddress: try Recipient(testRecipientAddress, network: self.network.networkType),
+                memo: try Memo(string: "this is a test"),
                 from: 0)
             pendingEntity = pendingTx
             sendExpectation.fulfill()
         } catch {
             self.handleError(error)
         }
->>>>>>> 28985a4e
         
         wait(for: [sendExpectation], timeout: 11)
         
@@ -1158,7 +1062,6 @@
         XCTAssertEqual(initialTotalBalance, coordinator.synchronizer.initializer.getBalance())
     }
     
-<<<<<<< HEAD
     /// Transaction was included in a block, and then is not included in a block after a reorg, and expires.
     /// Steps:
     /// 1. create fake chain
@@ -1172,25 +1075,7 @@
     /// 7. stage 15 blocks from sentTxHeigth to cause a reorg
     /// 8. sync to latest height
     /// 9. verify that there's an expired transaction as a pending transaction
-    func testReOrgRemovesOutboundTxAndIsNeverMined() throws {
-=======
-    /**
-    Transaction was included in a block, and then is not included in a block after a reorg, and expires.
-    Steps:
-    1. create fake chain
-    1a. sync to latest height
-    2. send transaction to recipient address
-    3. getIncomingTransaction
-    4. stage transaction at sentTxHeight
-    5. applyHeight(sentTxHeight)
-    6. sync to latest height
-    6a. verify that there's a pending transaction with a mined height of sentTxHeight
-    7. stage 15 blocks from sentTxHeigth to cause a reorg
-    8. sync to latest height
-    9. verify that there's an expired transaction as a pending transaction
-    */
     func testReOrgRemovesOutboundTxAndIsNeverMined() async throws {
->>>>>>> 28985a4e
         hookToReOrgNotification()
         
         /*
@@ -1229,37 +1114,18 @@
         /*
         2. send transaction to recipient address
         */
-<<<<<<< HEAD
-        coordinator.synchronizer.sendToAddress(
-            spendingKey: self.coordinator.spendingKeys!.first!,
-            zatoshi: Zatoshi(20000),
-            toAddress: try Recipient(testRecipientAddress, network: self.network.networkType),
-            memo: try! Memo(string: "this is a test"),
-            from: 0,
-            resultBlock: { result in
-                switch result {
-                case .failure(let e):
-                    self.handleError(e)
-                case .success(let pendingTx):
-                    pendingEntity = pendingTx
-                }
-                sendExpectation.fulfill()
-            }
-        )
-=======
         do {
             let pendingTx = try await coordinator.synchronizer.sendToAddress(
                 spendingKey: self.coordinator.spendingKeys!.first!,
                 zatoshi: Zatoshi(20000),
-                toAddress: self.testRecipientAddress,
-                memo: "this is a test",
+                toAddress: try Recipient(testRecipientAddress, network: self.network.networkType),
+                memo: try! Memo(string: "this is a test"),
                 from: 0)
             pendingEntity = pendingTx
             sendExpectation.fulfill()
         } catch {
             self.handleError(error)
         }
->>>>>>> 28985a4e
         
         wait(for: [sendExpectation], timeout: 11)
         
