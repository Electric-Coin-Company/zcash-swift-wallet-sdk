--- conflicted
+++ resolved
@@ -85,37 +85,18 @@
         /*
         send transaction to recipient address
         */
-<<<<<<< HEAD
-        coordinator.synchronizer.sendToAddress(
-            spendingKey: self.coordinator.spendingKeys!.first!,
-            zatoshi: spendAmount,
-            toAddress: try Recipient(testRecipientAddress, network: self.network.networkType),
-            memo: try Memo(string: "this is a test"),
-            from: 0,
-            resultBlock: { result in
-                switch result {
-                case .failure(let e):
-                    self.handleError(e)
-                case .success(let pendingTx):
-                    pendingEntity = pendingTx
-                }
-                sendExpectation.fulfill()
-            }
-        )
-=======
         do {
             let pendingTx = try await coordinator.synchronizer.sendToAddress(
                 spendingKey: self.coordinator.spendingKeys!.first!,
                 zatoshi: spendAmount,
-                toAddress: self.testRecipientAddress,
-                memo: "this is a test",
+                toAddress: try Recipient(testRecipientAddress, network: self.network.networkType),
+                memo: try Memo(string: "this is a test"),
                 from: 0)
             pendingEntity = pendingTx
             sendExpectation.fulfill()
         } catch {
             self.handleError(error)
         }
->>>>>>> 28985a4e
         
         wait(for: [sendExpectation], timeout: 11)
         
@@ -203,37 +184,18 @@
         /*
         send transaction to recipient address
         */
-<<<<<<< HEAD
-        coordinator.synchronizer.sendToAddress(
-            spendingKey: self.coordinator.spendingKeys!.first!,
-            zatoshi: spendAmount,
-            toAddress: try Recipient(testRecipientAddress, network: self.network.networkType),
-            memo: try Memo(string: "this is a test"),
-            from: 0,
-            resultBlock: { result in
-                switch result {
-                case .failure(let e):
-                    self.handleError(e)
-                case .success(let pendingTx):
-                    pendingEntity = pendingTx
-                }
-                sendExpectation.fulfill()
-            }
-        )
-=======
         do {
             let pendingTx = try await coordinator.synchronizer.sendToAddress(
                 spendingKey: self.coordinator.spendingKeys!.first!,
                 zatoshi: spendAmount,
-                toAddress: self.testRecipientAddress,
-                memo: "this is a test",
+                toAddress: try Recipient(testRecipientAddress, network: self.network.networkType),
+                memo: try Memo(string: "this is a test"),
                 from: 0)
             pendingEntity = pendingTx
             sendExpectation.fulfill()
         } catch {
             self.handleError(error)
         }
->>>>>>> 28985a4e
         
         wait(for: [sendExpectation], timeout: 11)
         
@@ -301,37 +263,18 @@
         /*
         send transaction to recipient address
         */
-<<<<<<< HEAD
-        coordinator.synchronizer.sendToAddress(
-            spendingKey: self.coordinator.spendingKeys!.first!,
-            zatoshi: spendAmount,
-            toAddress: try Recipient(testRecipientAddress, network: self.network.networkType),
-            memo: try Memo(string: "this is a test"),
-            from: 0,
-            resultBlock: { result in
-                switch result {
-                case .failure(let e):
-                    self.handleError(e)
-                case .success(let pendingTx):
-                    pendingEntity = pendingTx
-                }
-                sendExpectation.fulfill()
-            }
-        )
-=======
         do {
             let pendingTx = try await coordinator.synchronizer.sendToAddress(
                 spendingKey: self.coordinator.spendingKeys!.first!,
                 zatoshi: spendAmount,
-                toAddress: self.testRecipientAddress,
-                memo: "this is a test",
+                toAddress: try Recipient(testRecipientAddress, network: self.network.networkType),
+                memo: try Memo(string: "this is a test"),
                 from: 0)
             pendingEntity = pendingTx
             sendExpectation.fulfill()
         } catch {
             self.handleError(error)
         }
->>>>>>> 28985a4e
         
         wait(for: [sendExpectation], timeout: 11)
         
@@ -431,37 +374,18 @@
         /*
         send transaction to recipient address
         */
-<<<<<<< HEAD
-        coordinator.synchronizer.sendToAddress(
-            spendingKey: self.coordinator.spendingKeys!.first!,
-            zatoshi: spendAmount,
-            toAddress: try Recipient(testRecipientAddress, network: self.network.networkType),
-            memo: try Memo(string: "this is a test"),
-            from: 0,
-            resultBlock: { result in
-                switch result {
-                case .failure(let e):
-                    self.handleError(e)
-                case .success(let pendingTx):
-                    pendingEntity = pendingTx
-                }
-                sendExpectation.fulfill()
-            }
-        )
-=======
         do {
             let pendingTx = try await coordinator.synchronizer.sendToAddress(
                 spendingKey: self.coordinator.spendingKeys!.first!,
                 zatoshi: spendAmount,
-                toAddress: self.testRecipientAddress,
-                memo: "this is a test",
+                toAddress: try Recipient(testRecipientAddress, network: self.network.networkType),
+                memo: try Memo(string: "this is a test"),
                 from: 0)
             pendingEntity = pendingTx
             sendExpectation.fulfill()
         } catch {
             self.handleError(error)
         }
->>>>>>> 28985a4e
         
         wait(for: [sendExpectation], timeout: 11)
         
@@ -579,37 +503,18 @@
         /*
         send transaction to recipient address
         */
-<<<<<<< HEAD
-        coordinator.synchronizer.sendToAddress(
-            spendingKey: self.coordinator.spendingKeys!.first!,
-            zatoshi: spendAmount,
-            toAddress: try Recipient(testRecipientAddress, network: self.network.networkType),
-            memo: try Memo(string: "this is a test"),
-            from: 0,
-            resultBlock: { result in
-                switch result {
-                case .failure(let e):
-                    self.handleError(e)
-                case .success(let pendingTx):
-                    pendingEntity = pendingTx
-                }
-                sendExpectation.fulfill()
-            }
-        )
-=======
         do {
             let pendingTx = try await coordinator.synchronizer.sendToAddress(
                 spendingKey: self.coordinator.spendingKeys!.first!,
                 zatoshi: spendAmount,
-                toAddress: self.testRecipientAddress,
-                memo: "this is a test",
+                toAddress: try Recipient(testRecipientAddress, network: self.network.networkType),
+                memo: try Memo(string: "this is a test"),
                 from: 0)
             pendingEntity = pendingTx
             sendExpectation.fulfill()
         } catch {
             self.handleError(error)
         }
->>>>>>> 28985a4e
         
         wait(for: [sendExpectation], timeout: 15)
         
