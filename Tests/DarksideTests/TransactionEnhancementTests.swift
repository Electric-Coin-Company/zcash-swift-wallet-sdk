--- conflicted
+++ resolved
@@ -145,28 +145,14 @@
         startedValidatingNotificationExpectation.subscribe(to: Notification.Name.blockProcessorStartedValidating, object: processor)
         startedScanningNotificationExpectation.subscribe(to: Notification.Name.blockProcessorStartedScanning, object: processor)
 
-<<<<<<< HEAD
         txFoundNotificationExpectation.subscribe(to: .blockProcessorFoundTransactions, object: processor)
         idleNotificationExpectation.subscribe(to: .blockProcessorIdle, object: processor)
-        try processor.start()
+        try await processor.start()
     }
     
     func testBasicEnhacement() throws {
         let targetLatestHeight = BlockHeight(663200)
         
-=======
-        try await processor.start()
-    }
-    
-    func testBasicEnhacement() async throws {
-        let targetLatestHeight = BlockHeight(663250)
-        let walletBirthday = Checkpoint.birthday(with: 663151, network: network).height
-        
-        try await basicEnhancementTest(latestHeight: targetLatestHeight, walletBirthday: walletBirthday)
-    }
-    
-    func basicEnhancementTest(latestHeight: BlockHeight, walletBirthday: BlockHeight) async throws {
->>>>>>> 7fd64f3a
         do {
             try FakeChainBuilder.buildChain(darksideWallet: darksideWalletService, branchID: branchID, chainName: chainName)
 
