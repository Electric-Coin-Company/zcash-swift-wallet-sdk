//
//  BalanceTests.swift
//  ZcashLightClientKit-Unit-Tests
//
//  Created by Francisco Gindre on 4/28/20.
//

import XCTest
@testable import TestUtils
@testable import ZcashLightClientKit

// swiftlint:disable type_body_length implicitly_unwrapped_optional force_unwrapping file_length
class BalanceTests: XCTestCase {
    // TODO: Parameterize this from environment?
    // swiftlint:disable:next line_length
    let seedPhrase = "still champion voice habit trend flight survey between bitter process artefact blind carbon truly provide dizzy crush flush breeze blouse charge solid fish spread"

    // TODO: Parameterize this from environment
    let testRecipientAddress = "zs17mg40levjezevuhdp5pqrd52zere7r7vrjgdwn5sj4xsqtm20euwahv9anxmwr3y3kmwuz8k55a"
    let sendAmount = Zatoshi(1000)
    let defaultLatestHeight: BlockHeight = 663188
    let branchID = "2bb40e60"
    let chainName = "main"
    let network: ZcashNetwork = DarksideWalletDNetwork()

    var birthday: BlockHeight = 663150
    var sentTransactionExpectation = XCTestExpectation(description: "sent")
    var syncedExpectation = XCTestExpectation(description: "synced")
    var coordinator: TestCoordinator!

    override func setUpWithError() throws {
        try super.setUpWithError()
        coordinator = try TestCoordinator(
            seed: seedPhrase,
            walletBirthday: birthday,
            channelProvider: ChannelProvider(),
            network: network
        )
        try coordinator.reset(saplingActivation: 663150, branchID: "e9ff75a6", chainName: "main")
    }
    
    /**
    verify that when sending the maximum amount, the transactions are broadcasted properly
    */
    func testMaxAmountSend() async throws {
        let notificationHandler = SDKSynchonizerListener()
        let foundTransactionsExpectation = XCTestExpectation(description: "found transactions expectation")
        let transactionMinedExpectation = XCTestExpectation(description: "transaction mined expectation")
        
        // 0 subscribe to updated transactions events
        notificationHandler.subscribeToSynchronizer(coordinator.synchronizer)
        // 1 sync and get spendable funds
        try FakeChainBuilder.buildChain(darksideWallet: coordinator.service, branchID: branchID, chainName: chainName)
        
        try coordinator.applyStaged(blockheight: defaultLatestHeight + 10)
        
        sleep(1)
        let firstSyncExpectation = XCTestExpectation(description: "first sync expectation")
        
        try await withCheckedThrowingContinuation { continuation in
            do {
                try coordinator.sync(completion: { synchronizer in
                    firstSyncExpectation.fulfill()
                    continuation.resume()
                }, error: self.handleError)
            } catch {
                continuation.resume(throwing: error)
            }
        }
        
        wait(for: [firstSyncExpectation], timeout: 12)
        // 2 check that there are no unconfirmed funds
        
        let verifiedBalance: Zatoshi = coordinator.synchronizer.initializer.getVerifiedBalance()
        let totalBalance: Zatoshi = coordinator.synchronizer.initializer.getBalance()
        XCTAssertTrue(verifiedBalance > network.constants.defaultFee(for: defaultLatestHeight))
        XCTAssertEqual(verifiedBalance, totalBalance)
        
        let maxBalance = verifiedBalance - network.constants.defaultFee(for: defaultLatestHeight)
        
        // 3 create a transaction for the max amount possible
        // 4 send the transaction
        guard let spendingKey = coordinator.spendingKeys?.first else {
            XCTFail("failed to create spending keys")
            return
        }

        var pendingTx: PendingTransactionEntity?
<<<<<<< HEAD
        coordinator.synchronizer.sendToAddress(
            spendingKey: spendingKey,
            zatoshi: maxBalance,
            toAddress: try Recipient(testRecipientAddress, network: self.network.networkType),
            memo: try Memo(string: "this is a test"),
            from: 0,
            resultBlock: { result in
                switch result {
                case .failure(let error):
                    XCTFail("sendToAddress failed: \(error)")
                case .success(let transaction):
                    pendingTx = transaction
                }
                self.sentTransactionExpectation.fulfill()
            }
        )
=======
        do {
            let transaction = try await coordinator.synchronizer.sendToAddress(
                spendingKey: spendingKey,
                zatoshi: maxBalance,
                toAddress: testRecipientAddress,
                memo: "test send \(self.description) \(Date().description)",
                from: 0)
            pendingTx = transaction
            self.sentTransactionExpectation.fulfill()
        } catch {
            XCTFail("sendToAddress failed: \(error)")
        }
>>>>>>> 28985a4e

        wait(for: [sentTransactionExpectation], timeout: 20)
        guard let pendingTx = pendingTx else {
            XCTFail("transaction creation failed")
            return
        }
        
        notificationHandler.synchronizerMinedTransaction = { transaction in
            XCTAssertNotNil(transaction.rawTransactionId)
            XCTAssertNotNil(pendingTx.rawTransactionId)
            XCTAssertEqual(transaction.rawTransactionId, pendingTx.rawTransactionId)
            transactionMinedExpectation.fulfill()
        }
        
        // 5 apply to height
        // 6 mine the block
        guard let rawTx = try coordinator.getIncomingTransactions()?.first else {
            XCTFail("no incoming transaction after")
            return
        }
        
        let latestHeight = try coordinator.latestHeight()
        let sentTxHeight = latestHeight + 1
        
        notificationHandler.transactionsFound = { txs in
            let foundTx = txs.first(where: { $0.rawTransactionId == pendingTx.rawTransactionId })
            XCTAssertNotNil(foundTx)
            XCTAssertEqual(foundTx?.minedHeight, sentTxHeight)
            
            foundTransactionsExpectation.fulfill()
        }
        try coordinator.stageBlockCreate(height: sentTxHeight, count: 100)
        sleep(1)
        try coordinator.stageTransaction(rawTx, at: sentTxHeight)
        try coordinator.applyStaged(blockheight: sentTxHeight)
        sleep(2) // add enhance breakpoint here
        let mineExpectation = XCTestExpectation(description: "mineTxExpectation")
        
        try await withCheckedThrowingContinuation { continuation in
            do {
                try coordinator.sync(
                    completion: { synchronizer in
                        let pendingEntity = synchronizer.pendingTransactions.first(where: { $0.rawTransactionId == pendingTx.rawTransactionId })
                        XCTAssertNotNil(pendingEntity, "pending transaction should have been mined by now")
                        XCTAssertTrue(pendingEntity?.isMined ?? false)
                        XCTAssertEqual(pendingEntity?.minedHeight, sentTxHeight)
                        mineExpectation.fulfill()
                        continuation.resume()
                    }, error: { error in
                        guard let error = error else {
                            XCTFail("unknown error syncing after sending transaction")
                            return
                        }
                        
                        XCTFail("Error: \(error)")
                    }
                )
            } catch {
                continuation.resume(throwing: error)
            }
        }
        
        wait(for: [mineExpectation, transactionMinedExpectation, foundTransactionsExpectation], timeout: 5)
        
        // 7 advance to confirmation
        
        try coordinator.applyStaged(blockheight: sentTxHeight + 10)
        
        sleep(2)
        
        let confirmExpectation = XCTestExpectation(description: "confirm expectation")
        notificationHandler.transactionsFound = { txs in
            XCTFail("We shouldn't find any transactions at this point but found \(txs)")
        }
        notificationHandler.synchronizerMinedTransaction = { transaction in
            XCTFail("We shouldn't find any mined transactions at this point but found \(transaction)")
        }
        try await withCheckedThrowingContinuation { continuation in
            do {
                try coordinator.sync(completion: { synchronizer in
                    confirmExpectation.fulfill()
                    continuation.resume()
                }, error: self.handleError)
            } catch {
                continuation.resume(throwing: error)
            }
        }

        wait(for: [confirmExpectation], timeout: 5)
        
        let confirmedPending = try coordinator.synchronizer.allPendingTransactions()
            .first(where: { $0.rawTransactionId == pendingTx.rawTransactionId })
        
        XCTAssertNil(confirmedPending, "pending, now confirmed transaction found")
        
        XCTAssertEqual(coordinator.synchronizer.initializer.getBalance(), .zero)
        XCTAssertEqual(coordinator.synchronizer.initializer.getVerifiedBalance(), .zero)
    }
    
    /**
    verify that when sending the maximum amount minus one zatoshi, the transactions are broadcasted properly
    */
    func testMaxAmountMinusOneSend() async throws {
        let notificationHandler = SDKSynchonizerListener()
        let foundTransactionsExpectation = XCTestExpectation(description: "found transactions expectation")
        let transactionMinedExpectation = XCTestExpectation(description: "transaction mined expectation")
        
        // 0 subscribe to updated transactions events
        notificationHandler.subscribeToSynchronizer(coordinator.synchronizer)
        // 1 sync and get spendable funds
        try FakeChainBuilder.buildChain(darksideWallet: coordinator.service, branchID: branchID, chainName: chainName)
        
        try coordinator.applyStaged(blockheight: defaultLatestHeight + 10)
        
        sleep(1)
        let firstSyncExpectation = XCTestExpectation(description: "first sync expectation")
        
        try await withCheckedThrowingContinuation { continuation in
            do {
                try coordinator.sync(completion: { synchronizer in
                    firstSyncExpectation.fulfill()
                    continuation.resume()
                }, error: self.handleError)
            } catch {
                continuation.resume(throwing: error)
            }
        }
        
        wait(for: [firstSyncExpectation], timeout: 12)
        // 2 check that there are no unconfirmed funds
        
        let verifiedBalance: Zatoshi = coordinator.synchronizer.initializer.getVerifiedBalance()
        let totalBalance: Zatoshi = coordinator.synchronizer.initializer.getBalance()
        XCTAssertTrue(verifiedBalance > network.constants.defaultFee(for: defaultLatestHeight))
        XCTAssertEqual(verifiedBalance, totalBalance)
        
        let maxBalanceMinusOne = verifiedBalance - network.constants.defaultFee(for: defaultLatestHeight) - Zatoshi(1)
        
        // 3 create a transaction for the max amount possible
        // 4 send the transaction
        guard let spendingKey = coordinator.spendingKeys?.first else {
            XCTFail("failed to create spending keys")
            return
        }
        
        var pendingTx: PendingTransactionEntity?
<<<<<<< HEAD
        coordinator.synchronizer.sendToAddress(
            spendingKey: spendingKey,
            zatoshi: maxBalanceMinusOne,
            toAddress: try Recipient(testRecipientAddress, network: self.network.networkType),
            memo: try Memo(string: "\(self.description) \(Date().description)"),
            from: 0,
            resultBlock: { result in
                switch result {
                case .failure(let error):
                    XCTFail("sendToAddress failed: \(error)")
                case .success(let transaction):
                    pendingTx = transaction
                }
                self.sentTransactionExpectation.fulfill()
            }
        )
=======
        do {
            let transaction = try await coordinator.synchronizer.sendToAddress(
                spendingKey: spendingKey,
                zatoshi: maxBalanceMinusOne,
                toAddress: testRecipientAddress,
                memo: "test send \(self.description) \(Date().description)",
                from: 0)
            pendingTx = transaction
            self.sentTransactionExpectation.fulfill()
        } catch {
            XCTFail("sendToAddress failed: \(error)")
        }
>>>>>>> 28985a4e

        wait(for: [sentTransactionExpectation], timeout: 20)
        guard let pendingTx = pendingTx else {
            XCTFail("transaction creation failed")
            return
        }
        
        notificationHandler.synchronizerMinedTransaction = { transaction in
            XCTAssertNotNil(transaction.rawTransactionId)
            XCTAssertNotNil(pendingTx.rawTransactionId)
            XCTAssertEqual(transaction.rawTransactionId, pendingTx.rawTransactionId)
            transactionMinedExpectation.fulfill()
        }
        
        // 5 apply to height
        // 6 mine the block
        guard let rawTx = try coordinator.getIncomingTransactions()?.first else {
            XCTFail("no incoming transaction after")
            return
        }
        
        let latestHeight = try coordinator.latestHeight()
        let sentTxHeight = latestHeight + 1
        
        notificationHandler.transactionsFound = { txs in
            let foundTx = txs.first(where: { $0.rawTransactionId == pendingTx.rawTransactionId })
            XCTAssertNotNil(foundTx)
            XCTAssertEqual(foundTx?.minedHeight, sentTxHeight)
            
            foundTransactionsExpectation.fulfill()
        }
        try coordinator.stageBlockCreate(height: sentTxHeight, count: 100)
        sleep(1)
        try coordinator.stageTransaction(rawTx, at: sentTxHeight)
        try coordinator.applyStaged(blockheight: sentTxHeight)
        sleep(2) // add enhance breakpoint here
        let mineExpectation = XCTestExpectation(description: "mineTxExpectation")
        
        try await withCheckedThrowingContinuation { continuation in
            do {
                try coordinator.sync(
                    completion: { synchronizer in
                        let pendingEntity = synchronizer.pendingTransactions.first(where: { $0.rawTransactionId == pendingTx.rawTransactionId })
                        XCTAssertNotNil(pendingEntity, "pending transaction should have been mined by now")
                        XCTAssertTrue(pendingEntity?.isMined ?? false)
                        XCTAssertEqual(pendingEntity?.minedHeight, sentTxHeight)
                        mineExpectation.fulfill()
                        continuation.resume()
                    }, error: { error in
                        guard let error = error else {
                            XCTFail("unknown error syncing after sending transaction")
                            return
                        }
                        
                        XCTFail("Error: \(error)")
                    }
                )
            } catch {
                continuation.resume(throwing: error)
            }
        }
        
        wait(for: [mineExpectation, transactionMinedExpectation, foundTransactionsExpectation], timeout: 5)
        
        // 7 advance to confirmation
        
        try coordinator.applyStaged(blockheight: sentTxHeight + 10)
        
        sleep(2)
        
        let confirmExpectation = XCTestExpectation(description: "confirm expectation")
        notificationHandler.transactionsFound = { txs in
            XCTFail("We shouldn't find any transactions at this point but found \(txs)")
        }
        notificationHandler.synchronizerMinedTransaction = { transaction in
            XCTFail("We shouldn't find any mined transactions at this point but found \(transaction)")
        }
        try await withCheckedThrowingContinuation { continuation in
            do {
                try coordinator.sync(completion: { synchronizer in
                    confirmExpectation.fulfill()
                    continuation.resume()
                }, error: self.handleError)
            } catch {
                continuation.resume(throwing: error)
            }
        }
        
        wait(for: [confirmExpectation], timeout: 5)
        
        let confirmedPending = try coordinator.synchronizer
            .allPendingTransactions()
            .first(where: { $0.rawTransactionId == pendingTx.rawTransactionId })
        
        XCTAssertNil(confirmedPending, "pending, now confirmed transaction found")
        
        XCTAssertEqual(coordinator.synchronizer.initializer.getBalance(), Zatoshi(1))
        XCTAssertEqual(coordinator.synchronizer.initializer.getVerifiedBalance(), Zatoshi(1))
    }
    
    /**
    verify that when sending the a no change transaction, the transactions are broadcasted properly
    */
    func testSingleNoteNoChangeTransaction() async throws {
        let notificationHandler = SDKSynchonizerListener()
        let foundTransactionsExpectation = XCTestExpectation(description: "found transactions expectation")
        let transactionMinedExpectation = XCTestExpectation(description: "transaction mined expectation")
        
        // 0 subscribe to updated transactions events
        notificationHandler.subscribeToSynchronizer(coordinator.synchronizer)
        // 1 sync and get spendable funds
        try FakeChainBuilder.buildChain(darksideWallet: coordinator.service, branchID: branchID, chainName: chainName)
        
        try coordinator.applyStaged(blockheight: defaultLatestHeight + 10)
        
        sleep(1)
        let firstSyncExpectation = XCTestExpectation(description: "first sync expectation")
        
        try await withCheckedThrowingContinuation { continuation in
            do {
                try coordinator.sync(completion: { synchronizer in
                    firstSyncExpectation.fulfill()
                    continuation.resume()
                }, error: self.handleError)
            } catch {
                continuation.resume(throwing: error)
            }
        }
        wait(for: [firstSyncExpectation], timeout: 12)
        // 2 check that there are no unconfirmed funds
        
        let verifiedBalance: Zatoshi = coordinator.synchronizer.initializer.getVerifiedBalance()
        let totalBalance: Zatoshi = coordinator.synchronizer.initializer.getBalance()
        XCTAssertTrue(verifiedBalance > network.constants.defaultFee(for: defaultLatestHeight))
        XCTAssertEqual(verifiedBalance, totalBalance)
        
        let maxBalanceMinusOne = Zatoshi(100000) - network.constants.defaultFee(for: defaultLatestHeight)
        
        // 3 create a transaction for the max amount possible
        // 4 send the transaction
        guard let spendingKey = coordinator.spendingKeys?.first else {
            XCTFail("failed to create spending keys")
            return
        }
        var pendingTx: PendingTransactionEntity?
<<<<<<< HEAD
        coordinator.synchronizer.sendToAddress(
            spendingKey: spendingKey,
            zatoshi: maxBalanceMinusOne,
            toAddress: try Recipient(testRecipientAddress, network: self.network.networkType),
            memo: try Memo(string: "test send \(self.description) \(Date().description)"),
            from: 0,
            resultBlock: { result in
                switch result {
                case .failure(let error):
                    XCTFail("sendToAddress failed: \(error)")
                case .success(let transaction):
                    pendingTx = transaction
                }
                self.sentTransactionExpectation.fulfill()
            }
        )
=======
        do {
            let transaction = try await coordinator.synchronizer.sendToAddress(
                spendingKey: spendingKey,
                zatoshi: maxBalanceMinusOne,
                toAddress: testRecipientAddress,
                memo: "test send \(self.description) \(Date().description)",
                from: 0)
            pendingTx = transaction
            self.sentTransactionExpectation.fulfill()
        } catch {
            XCTFail("sendToAddress failed: \(error)")
        }
>>>>>>> 28985a4e

        wait(for: [sentTransactionExpectation], timeout: 20)
        guard let pendingTx = pendingTx else {
            XCTFail("transaction creation failed")
            return
        }
        
        notificationHandler.synchronizerMinedTransaction = { transaction in
            XCTAssertNotNil(transaction.rawTransactionId)
            XCTAssertNotNil(pendingTx.rawTransactionId)
            XCTAssertEqual(transaction.rawTransactionId, pendingTx.rawTransactionId)
            transactionMinedExpectation.fulfill()
        }
        
        // 5 apply to height
        // 6 mine the block
        guard let rawTx = try coordinator.getIncomingTransactions()?.first else {
            XCTFail("no incoming transaction after")
            return
        }
        
        let latestHeight = try coordinator.latestHeight()
        let sentTxHeight = latestHeight + 1
        
        notificationHandler.transactionsFound = { txs in
            let foundTx = txs.first(where: { $0.rawTransactionId == pendingTx.rawTransactionId })
            XCTAssertNotNil(foundTx)
            XCTAssertEqual(foundTx?.minedHeight, sentTxHeight)
            
            foundTransactionsExpectation.fulfill()
        }
        try coordinator.stageBlockCreate(height: sentTxHeight, count: 100)
        sleep(1)
        try coordinator.stageTransaction(rawTx, at: sentTxHeight)
        try coordinator.applyStaged(blockheight: sentTxHeight)
        sleep(2) // add enhance breakpoint here
        let mineExpectation = XCTestExpectation(description: "mineTxExpectation")
        
        try await withCheckedThrowingContinuation { continuation in
            do {
                try coordinator.sync(
                    completion: { synchronizer in
                        let pendingEntity = synchronizer.pendingTransactions.first(where: { $0.rawTransactionId == pendingTx.rawTransactionId })
                        XCTAssertNotNil(pendingEntity, "pending transaction should have been mined by now")
                        XCTAssertTrue(pendingEntity?.isMined ?? false)
                        XCTAssertEqual(pendingEntity?.minedHeight, sentTxHeight)
                        mineExpectation.fulfill()
                        continuation.resume()
                    }, error: { error in
                        guard let error = error else {
                            XCTFail("unknown error syncing after sending transaction")
                            return
                        }
                        
                        XCTFail("Error: \(error)")
                    }
                )
            } catch {
                continuation.resume(throwing: error)
            }
        }
        
        wait(for: [mineExpectation, transactionMinedExpectation, foundTransactionsExpectation], timeout: 5)
        
        // 7 advance to confirmation
        
        try coordinator.applyStaged(blockheight: sentTxHeight + 10)
        
        sleep(2)
        
        let confirmExpectation = XCTestExpectation(description: "confirm expectation")
        notificationHandler.transactionsFound = { txs in
            XCTFail("We shouldn't find any transactions at this point but found \(txs)")
        }
        notificationHandler.synchronizerMinedTransaction = { transaction in
            XCTFail("We shouldn't find any mined transactions at this point but found \(transaction)")
        }
        try await withCheckedThrowingContinuation { continuation in
            do {
                try coordinator.sync(completion: { synchronizer in
                    confirmExpectation.fulfill()
                    continuation.resume()
                }, error: self.handleError)
            } catch {
                continuation.resume(throwing: error)
            }
        }
        
        wait(for: [confirmExpectation], timeout: 5)
        
        let confirmedPending = try coordinator.synchronizer
            .allPendingTransactions()
            .first(where: { $0.rawTransactionId == pendingTx.rawTransactionId })
        
        XCTAssertNil(confirmedPending, "pending, now confirmed transaction found")
        
        XCTAssertEqual(coordinator.synchronizer.initializer.getBalance(), Zatoshi(100000))
        XCTAssertEqual(coordinator.synchronizer.initializer.getVerifiedBalance(), Zatoshi(100000))
    }
    
    /**
    Verify available balance is correct in all wallet states during a send

    This can be either a Wallet test or a Synchronizer test. The latter is supposed to be simpler because it involves no UI testing whatsoever.

    Precondition:
    Account has spendable funds
    Librustzcash is ‘synced’ up to ‘current tip’

    Action:
    Send Amount(*) to zAddr

    Success per state:
    Sent:  (previous available funds - spent note + change) equals to (previous available funds - sent amount)
    Error:  previous available funds  equals to current funds
    */
    // swiftlint:disable cyclomatic_complexity
    func testVerifyAvailableBalanceDuringSend() async throws {
        try FakeChainBuilder.buildChain(darksideWallet: coordinator.service, branchID: branchID, chainName: chainName)
        
        try coordinator.applyStaged(blockheight: defaultLatestHeight)
        
        try await withCheckedThrowingContinuation { continuation in
            do {
                try coordinator.sync(completion: { synchronizer in
                    self.syncedExpectation.fulfill()
                    continuation.resume()
                }, error: self.handleError)
            } catch {
                continuation.resume(throwing: error)
            }
        }
        
        wait(for: [syncedExpectation], timeout: 60)
        
        guard let spendingKey = coordinator.spendingKeys?.first else {
            XCTFail("failed to create spending keys")
            return
        }
        
        let presendVerifiedBalance: Zatoshi = coordinator.synchronizer.initializer.getVerifiedBalance()
        
        /*
        there's more zatoshi to send than network fee
        */
        XCTAssertTrue(presendVerifiedBalance >= network.constants.defaultFee(for: defaultLatestHeight) + sendAmount)
        
        var pendingTx: PendingTransactionEntity?
<<<<<<< HEAD
        coordinator.synchronizer.sendToAddress(
            spendingKey: spendingKey,
            zatoshi: sendAmount,
            toAddress: try Recipient(testRecipientAddress, network: self.network.networkType),
            memo: try Memo(string: "this is a test"),
            from: 0,
            resultBlock: { result in
                switch result {
                case .failure(let error):
                    /*
                    balance should be the same as before sending if transaction failed
                    */
                    XCTAssertEqual(self.coordinator.synchronizer.initializer.getVerifiedBalance(), presendVerifiedBalance)
                    XCTFail("sendToAddress failed: \(error)")
                case .success(let transaction):
=======
        do {
            let transaction = try await coordinator.synchronizer.sendToAddress(
                spendingKey: spendingKey,
                zatoshi: sendAmount,
                toAddress: testRecipientAddress,
                memo: "test send \(self.description) \(Date().description)",
                from: 0)
            pendingTx = transaction
            self.sentTransactionExpectation.fulfill()
        } catch {
            /*
             balance should be the same as before sending if transaction failed
             */
            XCTAssertEqual(self.coordinator.synchronizer.initializer.getVerifiedBalance(), presendVerifiedBalance)
            XCTFail("sendToAddress failed: \(error)")
>>>>>>> 28985a4e

        }
        
        XCTAssertTrue(coordinator.synchronizer.initializer.getVerifiedBalance() > .zero)
        wait(for: [sentTransactionExpectation], timeout: 12)
        
        // sync and mine
        
        guard let rawTx = try coordinator.getIncomingTransactions()?.first else {
            XCTFail("no incoming transaction after")
            return
        }
        
        let latestHeight = try coordinator.latestHeight()
        let sentTxHeight = latestHeight + 1
        try coordinator.stageBlockCreate(height: sentTxHeight)
        
        try coordinator.stageTransaction(rawTx, at: sentTxHeight)
        try coordinator.applyStaged(blockheight: sentTxHeight)
        sleep(1)
        let mineExpectation = XCTestExpectation(description: "mineTxExpectation")
        
        try await withCheckedThrowingContinuation { continuation in
            do {
                try coordinator.sync(
                    completion: { synchronizer in
                        mineExpectation.fulfill()
                        continuation.resume()
                    }, error: { error in
                        guard let error else {
                            XCTFail("unknown error syncing after sending transaction")
                            return
                        }
                        
                        XCTFail("Error: \(error)")
                    }
                )
            } catch {
                continuation.resume(throwing: error)
            }
        }
        
        wait(for: [mineExpectation], timeout: 5)
        
        XCTAssertEqual(
            presendVerifiedBalance - self.sendAmount - network.constants.defaultFee(for: defaultLatestHeight),
            coordinator.synchronizer.initializer.getBalance()
        )
        
        XCTAssertEqual(
            presendVerifiedBalance - self.sendAmount - network.constants.defaultFee(for: defaultLatestHeight),
            coordinator.synchronizer.initializer.getVerifiedBalance()
        )
        
        guard let transaction = pendingTx else {
            XCTFail("pending transaction nil")
            return
        }

        /*
        basic health check
        */
        XCTAssertEqual(transaction.value, self.sendAmount)
        
        /*
        build up repos to get data
        */
        guard let txid = transaction.rawTransactionId else {
            XCTFail("sent transaction has no internal id")
            return
        }

        let sentNoteDAO = SentNotesSQLDAO(
            dbProvider: SimpleConnectionProvider(
                path: self.coordinator.synchronizer.initializer.dataDbURL.absoluteString,
                readonly: true
            )
        )
        
        let receivedNoteDAO = ReceivedNotesSQLDAO(
            dbProvider: SimpleConnectionProvider(
                path: self.coordinator.synchronizer.initializer.dataDbURL.absoluteString,
                readonly: true
            )
        )
        var sentEntity: SentNoteEntity?
        do {
            sentEntity = try sentNoteDAO.sentNote(byRawTransactionId: txid)
        } catch {
            XCTFail("error retrieving sent note: \(error)")
        }
        
        guard let sentNote = sentEntity else {
            XCTFail("could not find sent note for this transaction")
            return
        }

        var receivedEntity: ReceivedNoteEntity?
        
        do {
            receivedEntity = try receivedNoteDAO.receivedNote(byRawTransactionId: txid)
        } catch {
            XCTFail("error retrieving received note: \(error)")
        }
        
        guard let receivedNote = receivedEntity else {
            XCTFail("could not find sent note for this transaction")
            return
        }

        //  (previous available funds - spent note + change) equals to (previous available funds - sent amount)
        
        self.verifiedBalanceValidation(
            previousBalance: presendVerifiedBalance,
            spentNoteValue: Zatoshi(Int64(sentNote.value)),
            changeValue: Zatoshi(Int64(receivedNote.value)),
            sentAmount: self.sendAmount,
            currentVerifiedBalance: self.coordinator.synchronizer.initializer.getVerifiedBalance()
        )
    }
    
    /**
    Verify total balance in all wallet states during a send
    This can be either a Wallet test or a Synchronizer test. The latter is supposed to be simpler because it involves no UI testing whatsoever.

    Precondition:
    Account has spendable funds
    Librustzcash is ‘synced’ up to ‘current tip’

    Action:
    Send Amount to zAddr

    Success per state:
    Sent:  (total balance funds - sentAmount) equals to (previous available funds - sent amount)
    Error:  previous total balance  funds  equals to current total balance

    */
    func testVerifyTotalBalanceDuringSend() async throws {
        try FakeChainBuilder.buildChain(darksideWallet: coordinator.service, branchID: branchID, chainName: chainName)
        
        try coordinator.applyStaged(blockheight: defaultLatestHeight)
        
        sleep(2)
        try await withCheckedThrowingContinuation { continuation in
            do {
                try coordinator.sync(completion: { synchronizer in
                    self.syncedExpectation.fulfill()
                    continuation.resume()
                }, error: self.handleError)
            } catch {
                continuation.resume(throwing: error)
            }
        }
        
        wait(for: [syncedExpectation], timeout: 5)
        
        guard let spendingKey = coordinator.spendingKeys?.first else {
            XCTFail("failed to create spending keys")
            return
        }
        
        let presendBalance: Zatoshi = coordinator.synchronizer.initializer.getBalance()

        // there's more zatoshi to send than network fee
        XCTAssertTrue(presendBalance >= network.constants.defaultFee(for: defaultLatestHeight) + sendAmount)
        var pendingTx: PendingTransactionEntity?
        
<<<<<<< HEAD
        var error: Error?
        coordinator.synchronizer.sendToAddress(
            spendingKey: spendingKey,
            zatoshi: sendAmount,
            toAddress: try Recipient(testRecipientAddress, network: self.network.networkType),
            memo: try Memo(string: "test send \(self.description) \(Date().description)"),
            from: 0,
            resultBlock: { result in
                switch result {
                case .failure(let e):
                    // balance should be the same as before sending if transaction failed
                    error = e
                    XCTFail("sendToAddress failed: \(e)")

                case .success(let transaction):
                    pendingTx = transaction
                }
                self.sentTransactionExpectation.fulfill()
            }
        )
=======
        var testError: Error?
        do {
            let transaction = try await coordinator.synchronizer.sendToAddress(
                spendingKey: spendingKey,
                zatoshi: sendAmount,
                toAddress: testRecipientAddress,
                memo: "test send \(self.description) \(Date().description)",
                from: 0)
            pendingTx = transaction
            self.sentTransactionExpectation.fulfill()
        } catch {
            // balance should be the same as before sending if transaction failed
            testError = error
            XCTFail("sendToAddress failed: \(error)")
        }
>>>>>>> 28985a4e
        
        XCTAssertTrue(coordinator.synchronizer.initializer.getVerifiedBalance() > .zero)
        wait(for: [sentTransactionExpectation], timeout: 12)
        
        if let testError {
            XCTAssertEqual(self.coordinator.synchronizer.initializer.getVerifiedBalance(), presendBalance)
            XCTFail("error: \(testError)")
            return
        }
        guard let transaction = pendingTx else {
            XCTFail("pending transaction nil after send")
            return
        }
        
        XCTAssertEqual(transaction.value, self.sendAmount)
        
        XCTAssertEqual(
            self.coordinator.synchronizer.initializer.getBalance(),
            presendBalance - self.sendAmount - network.constants.defaultFee(for: defaultLatestHeight)
        )
        
        XCTAssertNil(transaction.errorCode)
        
        let latestHeight = try coordinator.latestHeight()
        let sentTxHeight = latestHeight + 1
        try coordinator.stageBlockCreate(height: sentTxHeight)
        guard let rawTx = try coordinator.getIncomingTransactions()?.first else {
            XCTFail("no incoming transaction after send")
            return
        }
        
        try coordinator.stageTransaction(rawTx, at: latestHeight + 1)
        try coordinator.applyStaged(blockheight: latestHeight + 1)
        sleep(2)
        let mineExpectation = XCTestExpectation(description: "mineTxExpectation")
        
        try await withCheckedThrowingContinuation { continuation in
            do {
                try coordinator.sync(
                    completion: { synchronizer in
                        mineExpectation.fulfill()
                        continuation.resume()
                    }, error: { error in
                        guard let error else {
                            XCTFail("unknown error syncing after sending transaction")
                            return
                        }
                        
                        XCTFail("Error: \(error)")
                    }
                )
            } catch {
                continuation.resume(throwing: error)
            }
        }
        
        wait(for: [mineExpectation], timeout: 5)
        
        XCTAssertEqual(
            presendBalance - self.sendAmount - network.constants.defaultFee(for: defaultLatestHeight),
            coordinator.synchronizer.initializer.getBalance()
        )
    }
    
    /**
    Verify incoming transactions
    This can be either a Wallet test or a Synchronizer test. The latter is supposed to be simpler because it involves no UI testing whatsoever.
     
    Precondition:
    Librustzcash is ‘synced’ up to ‘current tip’
    Known list of expected transactions on the block range to sync the wallet up to.
    Known expected balance on the block range to sync the wallet up to.
    Action:
    sync to latest height
    Success criteria:
    The transaction list matches the expected one
    Balance matches expected balance

    */
    func testVerifyIncomingTransaction() throws {
        try FakeChainBuilder.buildChain(darksideWallet: coordinator.service, branchID: branchID, chainName: chainName)
        try coordinator.applyStaged(blockheight: defaultLatestHeight)
        try coordinator.sync(completion: { _ in
            self.syncedExpectation.fulfill()
        }, error: self.handleError)
        
        wait(for: [syncedExpectation], timeout: 5)
        
        XCTAssertEqual(coordinator.synchronizer.clearedTransactions.count, 2)
        XCTAssertEqual(coordinator.synchronizer.initializer.getBalance(), Zatoshi(200000))
    }
    
    /**
    Verify change transactions

    This can be either a Wallet test or a Synchronizer test. The latter is supposed to be simpler because it involves no UI testing whatsoever.

    Precondition
    Librustzcash is ‘synced’ up to ‘current tip’
    Known list of expected transactions on the block range to sync the wallet up to.
    Known expected balance on the block range to sync the wallet up to.
    There’s a spendable note with value > send amount that generates change

    Action:
    Send amount to zAddr
    sync to minedHeight + 1

    Success Criteria:
    There’s a sent transaction matching the amount sent to the given zAddr
    minedHeight is not -1
    Balance meets verified Balance and total balance criteria
    There’s a change note of value (previous note value - sent amount)

    */
    func testVerifyChangeTransaction() async throws {
        try FakeChainBuilder.buildSingleNoteChain(darksideWallet: coordinator.service, branchID: branchID, chainName: chainName)
        
        try coordinator.applyStaged(blockheight: defaultLatestHeight)
        let sendExpectation = XCTestExpectation(description: "send expectation")
        let createToAddressExpectation = XCTestExpectation(description: "create to address")
        
        try coordinator.setLatestHeight(height: defaultLatestHeight)

        /*
        sync to current tip
        */
        try await withCheckedThrowingContinuation { continuation in
            do {
                try coordinator.sync(completion: { synchronizer in
                    self.syncedExpectation.fulfill()
                    continuation.resume()
                }, error: self.handleError)
            } catch {
                continuation.resume(throwing: error)
            }
        }
        
        wait(for: [syncedExpectation], timeout: 6)
        
        let previousVerifiedBalance: Zatoshi = coordinator.synchronizer.initializer.getVerifiedBalance()
        let previousTotalBalance: Zatoshi = coordinator.synchronizer.initializer.getBalance()
        
        guard let spendingKeys = coordinator.spendingKeys?.first else {
            XCTFail("null spending keys")
            return
        }
        
        /*
        Send
        */
        let memo = try Memo(string: "shielding is fun!")
        var pendingTx: PendingTransactionEntity?
<<<<<<< HEAD
        coordinator.synchronizer.sendToAddress(
            spendingKey: spendingKeys,
            zatoshi: sendAmount,
            toAddress: try Recipient(testRecipientAddress, network: self.network.networkType),
            memo: memo,
            from: 0,
            resultBlock: { sendResult in
                DispatchQueue.main.async {
                    switch sendResult {
                    case .failure(let sendError):
                        XCTFail("error sending \(sendError)")

                    case .success(let transaction):
                        pendingTx = transaction
                    }

                    sendExpectation.fulfill()
                }
            }
        )
=======
        do {
            let transaction = try await coordinator.synchronizer.sendToAddress(
                spendingKey: spendingKeys,
                zatoshi: sendAmount,
                toAddress: testRecipientAddress,
                memo: memo,
                from: 0)
            pendingTx = transaction
            sendExpectation.fulfill()
        } catch {
            XCTFail("error sending \(error)")
        }
>>>>>>> 28985a4e
        wait(for: [createToAddressExpectation], timeout: 30)
        
        let syncToMinedheightExpectation = XCTestExpectation(description: "sync to mined height + 1")
        
        /*
        include sent transaction in block
        */
        guard let rawTx = try coordinator.getIncomingTransactions()?.first else {
            XCTFail("pending transaction nil after send")
            return
        }
        
        let latestHeight = try coordinator.latestHeight()
        let sentTxHeight = latestHeight + 1
        try coordinator.stageBlockCreate(height: sentTxHeight, count: 12)
        try coordinator.stageTransaction(rawTx, at: sentTxHeight)
        try coordinator.applyStaged(blockheight: sentTxHeight + 11  )
        sleep(2)
        
        /*
        Sync to that block
        */
        try await withCheckedThrowingContinuation { continuation in
            do {
                try coordinator.sync(completion: { synchronizer in
                    let confirmedTx: ConfirmedTransactionEntity!
                    do {
                        confirmedTx = try synchronizer.allClearedTransactions().first(where: { confirmed -> Bool in
                            confirmed.transactionEntity.transactionId == pendingTx?.transactionEntity.transactionId
                        })
                    } catch {
                        XCTFail("Error  retrieving cleared transactions")
                        return
                    }

<<<<<<< HEAD
                /*
                There’s a sent transaction matching the amount sent to the given zAddr
                */
                XCTAssertEqual(confirmedTx.value, self.sendAmount)
                XCTAssertEqual(confirmedTx.toAddress, self.testRecipientAddress)
                do {
                    let confirmedMemo = try confirmedTx.memo.intoMemoBytes().intoMemo()
                    XCTAssertEqual(confirmedMemo, memo)
                } catch {
                    XCTFail("failed retrieving memo from confirmed transaction. Error: \(error.localizedDescription)")
                }
=======
                    /*
                    There’s a sent transaction matching the amount sent to the given zAddr
                    */
                    XCTAssertEqual(confirmedTx.value, self.sendAmount)
                    XCTAssertEqual(confirmedTx.toAddress, self.testRecipientAddress)
                    XCTAssertEqual(confirmedTx.memo?.asZcashTransactionMemo(), memo)
>>>>>>> 28985a4e

                    guard let transactionId = confirmedTx.rawTransactionId else {
                        XCTFail("no raw transaction id")
                        return
                    }

                    /*
                    Find out what note was used
                    */
                    let sentNotesRepo = SentNotesSQLDAO(
                        dbProvider: SimpleConnectionProvider(
                            path: synchronizer.initializer.dataDbURL.absoluteString,
                            readonly: true
                        )
                    )

                    guard let sentNote = try? sentNotesRepo.sentNote(byRawTransactionId: transactionId) else {
                        XCTFail("Could not finde sent note with transaction Id \(transactionId)")
                        return
                    }

                    let receivedNotesRepo = ReceivedNotesSQLDAO(
                        dbProvider: SimpleConnectionProvider(
                            path: self.coordinator.synchronizer.initializer.dataDbURL.absoluteString,
                            readonly: true
                        )
                    )

                    /*
                    get change note
                    */
                    guard let receivedNote = try? receivedNotesRepo.receivedNote(byRawTransactionId: transactionId) else {
                        XCTFail("Could not find received not with change for transaction Id \(transactionId)")
                        return
                    }

                    /*
                    There’s a change note of value (previous note value - sent amount)
                    */
                    XCTAssertEqual(
                        previousVerifiedBalance - self.sendAmount - self.network.constants.defaultFee(for: self.defaultLatestHeight),
                        Zatoshi(Int64(receivedNote.value))
                    )

                    /*
                    Balance meets verified Balance and total balance criteria
                    */
                    self.verifiedBalanceValidation(
                        previousBalance: previousVerifiedBalance,
                        spentNoteValue: Zatoshi(Int64(sentNote.value)),
                        changeValue: Zatoshi(Int64(receivedNote.value)),
                        sentAmount: self.sendAmount,
                        currentVerifiedBalance: synchronizer.initializer.getVerifiedBalance()
                    )

                    self.totalBalanceValidation(
                        totalBalance: synchronizer.initializer.getBalance(),
                        previousTotalbalance: previousTotalBalance,
                        sentAmount: self.sendAmount
                    )

                    syncToMinedheightExpectation.fulfill()
                    continuation.resume()
                }, error: self.handleError)
            } catch {
                continuation.resume(throwing: error)
            }
        }
        
        wait(for: [syncToMinedheightExpectation], timeout: 5)
    }
    
    /**
    erify transactions that expire are reflected accurately in balance
    This test requires the transaction to expire.

    How can we mock or cause this? Would createToAddress and faking a network submission through lightwalletService and syncing 10 more blocks work?
     
    Precondition:
    Account has spendable funds
    Librustzcash is ‘synced’ up to ‘current tip’ †
    Current tip can be scanned 10 blocks past the generated to be expired transaction

    Action:
    Sync to current tip
    Create transaction to zAddr
    Mock send success
    Sync 10 blocks more

    Success Criteria:
    There’s a pending transaction that has expired
    Total Balance is equal to total balance previously shown before sending the expired transaction
    Verified Balance is equal to verified balance previously shown before sending the expired transaction
     
    */
    func testVerifyBalanceAfterExpiredTransaction() async throws {
        try FakeChainBuilder.buildChain(darksideWallet: coordinator.service, branchID: branchID, chainName: chainName)
        
        try coordinator.applyStaged(blockheight: self.defaultLatestHeight)
        sleep(2)
        try await withCheckedThrowingContinuation { continuation in
            do {
                try coordinator.sync(completion: { synchronizer in
                    self.syncedExpectation.fulfill()
                    continuation.resume()
                }, error: self.handleError)
            } catch {
                continuation.resume(throwing: error)
            }
        }
        wait(for: [syncedExpectation], timeout: 5)
        
        guard let spendingKey = coordinator.spendingKeys?.first else {
            XCTFail("no synchronizer or spending keys")
            return
        }
        
        let previousVerifiedBalance: Zatoshi = coordinator.synchronizer.initializer.getVerifiedBalance()
        let previousTotalBalance: Zatoshi = coordinator.synchronizer.initializer.getBalance()
        let sendExpectation = XCTestExpectation(description: "send expectation")
        var pendingTx: PendingTransactionEntity?
<<<<<<< HEAD
        coordinator.synchronizer.sendToAddress(
            spendingKey: spendingKey,
            zatoshi: sendAmount,
            toAddress: try Recipient(testRecipientAddress, network: self.network.networkType),
            memo: try Memo(string: "test send \(self.description)"),
            from: 0,
            resultBlock: { result in
                switch result {
                case .failure(let error):
                    // balance should be the same as before sending if transaction failed
                    XCTAssertEqual(self.coordinator.synchronizer.initializer.getVerifiedBalance(), previousVerifiedBalance)
                    XCTAssertEqual(self.coordinator.synchronizer.initializer.getBalance(), previousTotalBalance)
                    XCTFail("sendToAddress failed: \(error)")
                case .success(let pending):
                    pendingTx = pending
                }
            }
        )
=======
        do {
            let pending = try await coordinator.synchronizer.sendToAddress(
                spendingKey: spendingKey,
                zatoshi: sendAmount,
                toAddress: testRecipientAddress,
                memo: "test send \(self.description)",
                from: 0)
            pendingTx = pending
        } catch {
            // balance should be the same as before sending if transaction failed
            XCTAssertEqual(self.coordinator.synchronizer.initializer.getVerifiedBalance(), previousVerifiedBalance)
            XCTAssertEqual(self.coordinator.synchronizer.initializer.getBalance(), previousTotalBalance)
            XCTFail("sendToAddress failed: \(error)")
        }
>>>>>>> 28985a4e

        wait(for: [sendExpectation], timeout: 12)
        
        guard let pendingTransaction = pendingTx, pendingTransaction.expiryHeight > defaultLatestHeight else {
            XCTFail("No pending transaction")
            return
        }
        
        let expirationSyncExpectation = XCTestExpectation(description: "expiration sync expectation")
        let expiryHeight = pendingTransaction.expiryHeight
        let blockCount = abs(self.defaultLatestHeight - expiryHeight)
        try coordinator.stageBlockCreate(height: self.defaultLatestHeight + 1, count: blockCount)
        try coordinator.applyStaged(blockheight: expiryHeight + 1)
        
        sleep(2)
        try await withCheckedThrowingContinuation { continuation in
            do {
                try coordinator.sync(completion: { synchronizer in
                    expirationSyncExpectation.fulfill()
                    continuation.resume()
                }, error: self.handleError)
            } catch {
                continuation.resume(throwing: error)
            }
        }
        wait(for: [expirationSyncExpectation], timeout: 5)
        
        /*
        Verified Balance is equal to verified balance previously shown before sending the expired transaction
        */
        XCTAssertEqual(coordinator.synchronizer.initializer.getVerifiedBalance(), previousVerifiedBalance)
        
        /*
        Total Balance is equal to total balance previously shown before sending the expired transaction
        */
        XCTAssertEqual(coordinator.synchronizer.initializer.getBalance(), previousTotalBalance)
        
        let pendingRepo = PendingTransactionSQLDAO(
            dbProvider: SimpleConnectionProvider(
                path: coordinator.synchronizer.initializer.pendingDbURL.absoluteString
            )
        )
        
        guard let expiredPending = try? pendingRepo.find(by: pendingTransaction.id!),
            let id = expiredPending.id else {
                XCTFail("pending transaction not found")
                return
        }
        
        /*
        there no sent transaction displayed
        */
        XCTAssertNil( try coordinator.synchronizer.allSentTransactions().first(where: { $0.id == id }))

        /*
        There’s a pending transaction that has expired
        */
        XCTAssertEqual(expiredPending.minedHeight, -1)
    }
    
    func handleError(_ error: Error?) {
        guard let testError = error else {
            XCTFail("failed with nil error")
            return
        }
        XCTFail("Failed with error: \(testError)")
    }
    
    /**
    check if (previous available funds - spent note + change) equals to (previous available funds - sent amount)
    */
    func verifiedBalanceValidation(
        previousBalance: Zatoshi,
        spentNoteValue: Zatoshi,
        changeValue: Zatoshi,
        sentAmount: Zatoshi,
        currentVerifiedBalance: Zatoshi
    ) {
        XCTAssertEqual(previousBalance - spentNoteValue + changeValue, currentVerifiedBalance - sentAmount)
    }
    
    func totalBalanceValidation(
        totalBalance: Zatoshi,
        previousTotalbalance: Zatoshi,
        sentAmount: Zatoshi
    ) {
        XCTAssertEqual(totalBalance, previousTotalbalance - sentAmount - network.constants.defaultFee(for: defaultLatestHeight))
    }
}

class SDKSynchonizerListener {
    var transactionsFound: (([ConfirmedTransactionEntity]) -> Void)?
    var synchronizerMinedTransaction: ((PendingTransactionEntity) -> Void)?
    
    func subscribeToSynchronizer(_ synchronizer: SDKSynchronizer) {
        NotificationCenter.default.addObserver(self, selector: #selector(txFound(_:)), name: .synchronizerFoundTransactions, object: synchronizer)
        NotificationCenter.default.addObserver(self, selector: #selector(txMined(_:)), name: .synchronizerMinedTransaction, object: synchronizer)
    }
    
    func unsubscribe() {
        NotificationCenter.default.removeObserver(self)
    }
    
    @objc func txFound(_ notification: Notification) {
        DispatchQueue.main.async { [weak self] in
            guard let txs = notification.userInfo?[SDKSynchronizer.NotificationKeys.foundTransactions] as? [ConfirmedTransactionEntity] else {
                XCTFail("expected [ConfirmedTransactionEntity] array")
                return
            }
            
            self?.transactionsFound?(txs)
        }
    }
    
    @objc func txMined(_ notification: Notification) {
        DispatchQueue.main.async { [weak self] in
            guard let transaction = notification.userInfo?[SDKSynchronizer.NotificationKeys.minedTransaction] as? PendingTransactionEntity else {
                XCTFail("expected transaction")
                return
            }
            
            self?.synchronizerMinedTransaction?(transaction)
        }
    }
}<|MERGE_RESOLUTION|>--- conflicted
+++ resolved
@@ -86,37 +86,18 @@
         }
 
         var pendingTx: PendingTransactionEntity?
-<<<<<<< HEAD
-        coordinator.synchronizer.sendToAddress(
-            spendingKey: spendingKey,
-            zatoshi: maxBalance,
-            toAddress: try Recipient(testRecipientAddress, network: self.network.networkType),
-            memo: try Memo(string: "this is a test"),
-            from: 0,
-            resultBlock: { result in
-                switch result {
-                case .failure(let error):
-                    XCTFail("sendToAddress failed: \(error)")
-                case .success(let transaction):
-                    pendingTx = transaction
-                }
-                self.sentTransactionExpectation.fulfill()
-            }
-        )
-=======
         do {
             let transaction = try await coordinator.synchronizer.sendToAddress(
                 spendingKey: spendingKey,
                 zatoshi: maxBalance,
-                toAddress: testRecipientAddress,
-                memo: "test send \(self.description) \(Date().description)",
+                toAddress: try Recipient(testRecipientAddress, network: self.network.networkType),
+                memo: try Memo(string: "this is a test"),
                 from: 0)
             pendingTx = transaction
             self.sentTransactionExpectation.fulfill()
         } catch {
             XCTFail("sendToAddress failed: \(error)")
         }
->>>>>>> 28985a4e
 
         wait(for: [sentTransactionExpectation], timeout: 20)
         guard let pendingTx = pendingTx else {
@@ -263,37 +244,18 @@
         }
         
         var pendingTx: PendingTransactionEntity?
-<<<<<<< HEAD
-        coordinator.synchronizer.sendToAddress(
-            spendingKey: spendingKey,
-            zatoshi: maxBalanceMinusOne,
-            toAddress: try Recipient(testRecipientAddress, network: self.network.networkType),
-            memo: try Memo(string: "\(self.description) \(Date().description)"),
-            from: 0,
-            resultBlock: { result in
-                switch result {
-                case .failure(let error):
-                    XCTFail("sendToAddress failed: \(error)")
-                case .success(let transaction):
-                    pendingTx = transaction
-                }
-                self.sentTransactionExpectation.fulfill()
-            }
-        )
-=======
         do {
             let transaction = try await coordinator.synchronizer.sendToAddress(
                 spendingKey: spendingKey,
                 zatoshi: maxBalanceMinusOne,
-                toAddress: testRecipientAddress,
-                memo: "test send \(self.description) \(Date().description)",
+                toAddress: try Recipient(testRecipientAddress, network: self.network.networkType),
+                memo: try Memo(string: "\(self.description) \(Date().description)"),
                 from: 0)
             pendingTx = transaction
             self.sentTransactionExpectation.fulfill()
         } catch {
             XCTFail("sendToAddress failed: \(error)")
         }
->>>>>>> 28985a4e
 
         wait(for: [sentTransactionExpectation], timeout: 20)
         guard let pendingTx = pendingTx else {
@@ -439,37 +401,18 @@
             return
         }
         var pendingTx: PendingTransactionEntity?
-<<<<<<< HEAD
-        coordinator.synchronizer.sendToAddress(
-            spendingKey: spendingKey,
-            zatoshi: maxBalanceMinusOne,
-            toAddress: try Recipient(testRecipientAddress, network: self.network.networkType),
-            memo: try Memo(string: "test send \(self.description) \(Date().description)"),
-            from: 0,
-            resultBlock: { result in
-                switch result {
-                case .failure(let error):
-                    XCTFail("sendToAddress failed: \(error)")
-                case .success(let transaction):
-                    pendingTx = transaction
-                }
-                self.sentTransactionExpectation.fulfill()
-            }
-        )
-=======
         do {
             let transaction = try await coordinator.synchronizer.sendToAddress(
                 spendingKey: spendingKey,
                 zatoshi: maxBalanceMinusOne,
-                toAddress: testRecipientAddress,
-                memo: "test send \(self.description) \(Date().description)",
+                toAddress: try Recipient(testRecipientAddress, network: self.network.networkType),
+                memo: try Memo(string: "test send \(self.description) \(Date().description)"),
                 from: 0)
             pendingTx = transaction
             self.sentTransactionExpectation.fulfill()
         } catch {
             XCTFail("sendToAddress failed: \(error)")
         }
->>>>>>> 28985a4e
 
         wait(for: [sentTransactionExpectation], timeout: 20)
         guard let pendingTx = pendingTx else {
@@ -618,29 +561,12 @@
         XCTAssertTrue(presendVerifiedBalance >= network.constants.defaultFee(for: defaultLatestHeight) + sendAmount)
         
         var pendingTx: PendingTransactionEntity?
-<<<<<<< HEAD
-        coordinator.synchronizer.sendToAddress(
-            spendingKey: spendingKey,
-            zatoshi: sendAmount,
-            toAddress: try Recipient(testRecipientAddress, network: self.network.networkType),
-            memo: try Memo(string: "this is a test"),
-            from: 0,
-            resultBlock: { result in
-                switch result {
-                case .failure(let error):
-                    /*
-                    balance should be the same as before sending if transaction failed
-                    */
-                    XCTAssertEqual(self.coordinator.synchronizer.initializer.getVerifiedBalance(), presendVerifiedBalance)
-                    XCTFail("sendToAddress failed: \(error)")
-                case .success(let transaction):
-=======
         do {
             let transaction = try await coordinator.synchronizer.sendToAddress(
                 spendingKey: spendingKey,
                 zatoshi: sendAmount,
-                toAddress: testRecipientAddress,
-                memo: "test send \(self.description) \(Date().description)",
+                toAddress: try Recipient(testRecipientAddress, network: self.network.networkType),
+                memo: try Memo(string: "this is a test"),
                 from: 0)
             pendingTx = transaction
             self.sentTransactionExpectation.fulfill()
@@ -650,7 +576,6 @@
              */
             XCTAssertEqual(self.coordinator.synchronizer.initializer.getVerifiedBalance(), presendVerifiedBalance)
             XCTFail("sendToAddress failed: \(error)")
->>>>>>> 28985a4e
 
         }
         
@@ -818,35 +743,13 @@
         XCTAssertTrue(presendBalance >= network.constants.defaultFee(for: defaultLatestHeight) + sendAmount)
         var pendingTx: PendingTransactionEntity?
         
-<<<<<<< HEAD
-        var error: Error?
-        coordinator.synchronizer.sendToAddress(
-            spendingKey: spendingKey,
-            zatoshi: sendAmount,
-            toAddress: try Recipient(testRecipientAddress, network: self.network.networkType),
-            memo: try Memo(string: "test send \(self.description) \(Date().description)"),
-            from: 0,
-            resultBlock: { result in
-                switch result {
-                case .failure(let e):
-                    // balance should be the same as before sending if transaction failed
-                    error = e
-                    XCTFail("sendToAddress failed: \(e)")
-
-                case .success(let transaction):
-                    pendingTx = transaction
-                }
-                self.sentTransactionExpectation.fulfill()
-            }
-        )
-=======
         var testError: Error?
         do {
             let transaction = try await coordinator.synchronizer.sendToAddress(
                 spendingKey: spendingKey,
                 zatoshi: sendAmount,
-                toAddress: testRecipientAddress,
-                memo: "test send \(self.description) \(Date().description)",
+                toAddress: try Recipient(testRecipientAddress, network: self.network.networkType),
+                memo: try Memo(string: "test send \(self.description) \(Date().description)"),
                 from: 0)
             pendingTx = transaction
             self.sentTransactionExpectation.fulfill()
@@ -855,7 +758,6 @@
             testError = error
             XCTFail("sendToAddress failed: \(error)")
         }
->>>>>>> 28985a4e
         
         XCTAssertTrue(coordinator.synchronizer.initializer.getVerifiedBalance() > .zero)
         wait(for: [sentTransactionExpectation], timeout: 12)
@@ -1008,33 +910,11 @@
         */
         let memo = try Memo(string: "shielding is fun!")
         var pendingTx: PendingTransactionEntity?
-<<<<<<< HEAD
-        coordinator.synchronizer.sendToAddress(
-            spendingKey: spendingKeys,
-            zatoshi: sendAmount,
-            toAddress: try Recipient(testRecipientAddress, network: self.network.networkType),
-            memo: memo,
-            from: 0,
-            resultBlock: { sendResult in
-                DispatchQueue.main.async {
-                    switch sendResult {
-                    case .failure(let sendError):
-                        XCTFail("error sending \(sendError)")
-
-                    case .success(let transaction):
-                        pendingTx = transaction
-                    }
-
-                    sendExpectation.fulfill()
-                }
-            }
-        )
-=======
         do {
             let transaction = try await coordinator.synchronizer.sendToAddress(
                 spendingKey: spendingKeys,
                 zatoshi: sendAmount,
-                toAddress: testRecipientAddress,
+                toAddress: try Recipient(testRecipientAddress, network: self.network.networkType),
                 memo: memo,
                 from: 0)
             pendingTx = transaction
@@ -1042,7 +922,6 @@
         } catch {
             XCTFail("error sending \(error)")
         }
->>>>>>> 28985a4e
         wait(for: [createToAddressExpectation], timeout: 30)
         
         let syncToMinedheightExpectation = XCTestExpectation(description: "sync to mined height + 1")
@@ -1078,26 +957,13 @@
                         return
                     }
 
-<<<<<<< HEAD
-                /*
-                There’s a sent transaction matching the amount sent to the given zAddr
-                */
-                XCTAssertEqual(confirmedTx.value, self.sendAmount)
-                XCTAssertEqual(confirmedTx.toAddress, self.testRecipientAddress)
-                do {
-                    let confirmedMemo = try confirmedTx.memo.intoMemoBytes().intoMemo()
-                    XCTAssertEqual(confirmedMemo, memo)
-                } catch {
-                    XCTFail("failed retrieving memo from confirmed transaction. Error: \(error.localizedDescription)")
-                }
-=======
                     /*
                     There’s a sent transaction matching the amount sent to the given zAddr
                     */
                     XCTAssertEqual(confirmedTx.value, self.sendAmount)
                     XCTAssertEqual(confirmedTx.toAddress, self.testRecipientAddress)
-                    XCTAssertEqual(confirmedTx.memo?.asZcashTransactionMemo(), memo)
->>>>>>> 28985a4e
+                    let confirmedMemo = try confirmedTx.memo.intoMemoBytes().intoMemo()
+                    XCTAssertEqual(confirmedMemo, memo)
 
                     guard let transactionId = confirmedTx.rawTransactionId else {
                         XCTFail("no raw transaction id")
@@ -1219,32 +1085,12 @@
         let previousTotalBalance: Zatoshi = coordinator.synchronizer.initializer.getBalance()
         let sendExpectation = XCTestExpectation(description: "send expectation")
         var pendingTx: PendingTransactionEntity?
-<<<<<<< HEAD
-        coordinator.synchronizer.sendToAddress(
-            spendingKey: spendingKey,
-            zatoshi: sendAmount,
-            toAddress: try Recipient(testRecipientAddress, network: self.network.networkType),
-            memo: try Memo(string: "test send \(self.description)"),
-            from: 0,
-            resultBlock: { result in
-                switch result {
-                case .failure(let error):
-                    // balance should be the same as before sending if transaction failed
-                    XCTAssertEqual(self.coordinator.synchronizer.initializer.getVerifiedBalance(), previousVerifiedBalance)
-                    XCTAssertEqual(self.coordinator.synchronizer.initializer.getBalance(), previousTotalBalance)
-                    XCTFail("sendToAddress failed: \(error)")
-                case .success(let pending):
-                    pendingTx = pending
-                }
-            }
-        )
-=======
         do {
             let pending = try await coordinator.synchronizer.sendToAddress(
                 spendingKey: spendingKey,
                 zatoshi: sendAmount,
-                toAddress: testRecipientAddress,
-                memo: "test send \(self.description)",
+                toAddress: try Recipient(testRecipientAddress, network: self.network.networkType),
+                memo: try Memo(string: "test send \(self.description)"),
                 from: 0)
             pendingTx = pending
         } catch {
@@ -1253,7 +1099,6 @@
             XCTAssertEqual(self.coordinator.synchronizer.initializer.getBalance(), previousTotalBalance)
             XCTFail("sendToAddress failed: \(error)")
         }
->>>>>>> 28985a4e
 
         wait(for: [sendExpectation], timeout: 12)
         
