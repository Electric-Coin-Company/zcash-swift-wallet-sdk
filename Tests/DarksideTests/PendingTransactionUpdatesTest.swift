//
//  PendingTransactionUpdatesTest.swift
//  ZcashLightClientKit-Unit-Tests
//
//  Created by Francisco Gindre on 7/17/20.
//

import XCTest
@testable import TestUtils
@testable import ZcashLightClientKit

// swiftlint:disable implicitly_unwrapped_optional
class PendingTransactionUpdatesTest: XCTestCase {
    // TODO: Parameterize this from environment?
    // swiftlint:disable:next line_length
    var seedPhrase = "still champion voice habit trend flight survey between bitter process artefact blind carbon truly provide dizzy crush flush breeze blouse charge solid fish spread"
    // TODO: Parameterize this from environment
    let testRecipientAddress = "zs17mg40levjezevuhdp5pqrd52zere7r7vrjgdwn5sj4xsqtm20euwahv9anxmwr3y3kmwuz8k55a"
    
    let sendAmount: Int64 = 1000
    var birthday: BlockHeight = 663150
    let defaultLatestHeight: BlockHeight = 663175
    var coordinator: TestCoordinator!
    var syncedExpectation = XCTestExpectation(description: "synced")
    var sentTransactionExpectation = XCTestExpectation(description: "sent")
    var expectedReorgHeight: BlockHeight = 665188
    var expectedRewindHeight: BlockHeight = 665188
    var reorgExpectation = XCTestExpectation(description: "reorg")
    let branchID = "2bb40e60"
    let chainName = "main"
    let network = DarksideWalletDNetwork()
    override func setUpWithError() throws {
        try super.setUpWithError()
        coordinator = try TestCoordinator(
            seed: seedPhrase,
            walletBirthday: birthday,
            channelProvider: ChannelProvider(),
            network: network
        )
        try coordinator.reset(saplingActivation: 663150, branchID: "e9ff75a6", chainName: "main")
    }
    
    override func tearDownWithError() throws {
        try super.tearDownWithError()
        NotificationCenter.default.removeObserver(self)
        try coordinator.stop()
        try? FileManager.default.removeItem(at: coordinator.databases.cacheDB)
        try? FileManager.default.removeItem(at: coordinator.databases.dataDB)
        try? FileManager.default.removeItem(at: coordinator.databases.pendingDB)
    }
    
    @objc func handleReorg(_ notification: Notification) {
        guard
            let reorgHeight = notification.userInfo?[CompactBlockProcessorNotificationKey.reorgHeight] as? BlockHeight
        else {
            XCTFail("empty reorg notification")
            return
        }
        
        XCTAssertEqual(reorgHeight, expectedReorgHeight)
        reorgExpectation.fulfill()
    }
    
    func testPendingTransactionMinedHeightUpdated() async throws {
        /*
        1. create fake chain
        */
        LoggerProxy.info("1. create fake chain")
        
        try FakeChainBuilder.buildChain(darksideWallet: coordinator.service, branchID: branchID, chainName: chainName)
        
        try coordinator.applyStaged(blockheight: 663188)
        sleep(2)
        
        let firstSyncExpectation = XCTestExpectation(description: "first sync")

        /*
        1a. sync to latest height
        */
        LoggerProxy.info("1a. sync to latest height")
        try await withCheckedThrowingContinuation { continuation in
            do {
                try coordinator.sync(completion: { synchronizer in
                    firstSyncExpectation.fulfill()
                    continuation.resume()
                }, error: self.handleError)
            } catch {
                continuation.resume(throwing: error)
            }
        }
        wait(for: [firstSyncExpectation], timeout: 5)
        
        sleep(1)
        
        let sendExpectation = XCTestExpectation(description: "send expectation")
        var pendingEntity: PendingTransactionEntity?
        
        /*
        2. send transaction to recipient address
        */
        LoggerProxy.info("2. send transaction to recipient address")
<<<<<<< HEAD
        coordinator.synchronizer.sendToAddress(
            // swiftlint:disable:next force_unwrapping
            spendingKey: self.coordinator.spendingKeys!.first!,
            zatoshi: Zatoshi(20000),
            toAddress: try Recipient(testRecipientAddress, network: self.network.networkType),
            memo: try Memo(string: "this is a test"),
            from: 0,
            resultBlock: { result in
                switch result {
                case .failure(let e):
                    self.handleError(e)
                case .success(let pendingTx):
                    pendingEntity = pendingTx
                }
                sendExpectation.fulfill()
            }
        )
=======
        do {
            let pendingTx = try await coordinator.synchronizer.sendToAddress(
                // swiftlint:disable:next force_unwrapping
                spendingKey: self.coordinator.spendingKeys!.first!,
                zatoshi: Zatoshi(20000),
                toAddress: self.testRecipientAddress,
                memo: "this is a test",
                from: 0)
            pendingEntity = pendingTx
            sendExpectation.fulfill()
        } catch {
            self.handleError(error)
        }
>>>>>>> 28985a4e
        
        wait(for: [sendExpectation], timeout: 11)
        
        guard let pendingUnconfirmedTx = pendingEntity else {
            XCTFail("no pending transaction after sending")
            try coordinator.stop()
            return
        }
        
        XCTAssertFalse(
            pendingUnconfirmedTx.isConfirmed(currentHeight: 663188),
            "pending transaction evaluated as confirmed when it shouldn't"
        )
        XCTAssertFalse(
            pendingUnconfirmedTx.isMined,
            "pending transaction evaluated as mined when it shouldn't"
        )
        
        XCTAssertTrue(
            pendingUnconfirmedTx.isPending(currentHeight: 663188),
            "pending transaction evaluated as not pending when it should be"
        )

        /**
        3. getIncomingTransaction
        */
        LoggerProxy.info("3. getIncomingTransaction")
        guard let incomingTx = try coordinator.getIncomingTransactions()?.first else {
            XCTFail("no incoming transaction")
            try coordinator.stop()
            return
        }
        
        let sentTxHeight: BlockHeight = 663189
        
        /*
        4. stage transaction at sentTxHeight
        */
        LoggerProxy.info("4. stage transaction at \(sentTxHeight)")
        try coordinator.stageBlockCreate(height: sentTxHeight)
        
        try coordinator.stageTransaction(incomingTx, at: sentTxHeight)

        /*
        5. applyHeight(sentTxHeight)
        */
        LoggerProxy.info("5. applyHeight(\(sentTxHeight))")
        try coordinator.applyStaged(blockheight: sentTxHeight)
        
        sleep(2)
        
        /*
        6. sync to latest height
        */
        LoggerProxy.info("6. sync to latest height")
        let secondSyncExpectation = XCTestExpectation(description: "after send expectation")
        
        try await withCheckedThrowingContinuation { continuation in
            do {
                try coordinator.sync(completion: { synchronizer in
                    secondSyncExpectation.fulfill()
                    continuation.resume()
                }, error: self.handleError)
            } catch {
                continuation.resume(throwing: error)
            }
        }

        wait(for: [secondSyncExpectation], timeout: 5)
        
        XCTAssertEqual(coordinator.synchronizer.pendingTransactions.count, 1)
        guard let afterStagePendingTx = coordinator.synchronizer.pendingTransactions.first else {
            return
        }
        
        /*
        6a. verify that there's a pending transaction with a mined height of sentTxHeight
        */
        LoggerProxy.info("6a. verify that there's a pending transaction with a mined height of \(sentTxHeight)")
        XCTAssertEqual(afterStagePendingTx.minedHeight, sentTxHeight)
        XCTAssertTrue(afterStagePendingTx.isMined, "pending transaction shown as unmined when it has been mined")
        XCTAssertTrue(afterStagePendingTx.isPending(currentHeight: sentTxHeight))
        
        /*
        7. stage 15  blocks from sentTxHeight
        */
        LoggerProxy.info("7. stage 15  blocks from \(sentTxHeight)")
        try coordinator.stageBlockCreate(height: sentTxHeight + 1, count: 15)
        sleep(2)
        let lastStageHeight = sentTxHeight + 14
        LoggerProxy.info("applyStaged(\(lastStageHeight))")
        try coordinator.applyStaged(blockheight: lastStageHeight)
        
        sleep(2)
        let syncToConfirmExpectation = XCTestExpectation(description: "sync to confirm expectation")
        
        /*
        8. last sync to latest height
        */
        LoggerProxy.info("last sync to latest height: \(lastStageHeight)")
        
        try await withCheckedThrowingContinuation { continuation in
            do {
                try coordinator.sync(completion: { synchronizer in
                    syncToConfirmExpectation.fulfill()
                    continuation.resume()
                }, error: self.handleError)
            } catch {
                continuation.resume(throwing: error)
            }
        }

        wait(for: [syncToConfirmExpectation], timeout: 6)
        var supposedlyPendingUnexistingTransaction: PendingTransactionEntity?
        
        XCTAssertNoThrow(try { supposedlyPendingUnexistingTransaction = try coordinator.synchronizer.allPendingTransactions().first }())
        
        XCTAssertNil(supposedlyPendingUnexistingTransaction)
    }
    
    func handleError(_ error: Error?) {
        _ = try? coordinator.stop()
        guard let testError = error else {
            XCTFail("failed with nil error")
            return
        }
        XCTFail("Failed with error: \(testError)")
    }
    
    func hookToReOrgNotification() {
        NotificationCenter.default.addObserver(
            self,
            selector: #selector(handleReorg(_:)),
            name: .blockProcessorHandledReOrg,
            object: nil
        )
    }
}<|MERGE_RESOLUTION|>--- conflicted
+++ resolved
@@ -99,39 +99,19 @@
         2. send transaction to recipient address
         */
         LoggerProxy.info("2. send transaction to recipient address")
-<<<<<<< HEAD
-        coordinator.synchronizer.sendToAddress(
-            // swiftlint:disable:next force_unwrapping
-            spendingKey: self.coordinator.spendingKeys!.first!,
-            zatoshi: Zatoshi(20000),
-            toAddress: try Recipient(testRecipientAddress, network: self.network.networkType),
-            memo: try Memo(string: "this is a test"),
-            from: 0,
-            resultBlock: { result in
-                switch result {
-                case .failure(let e):
-                    self.handleError(e)
-                case .success(let pendingTx):
-                    pendingEntity = pendingTx
-                }
-                sendExpectation.fulfill()
-            }
-        )
-=======
         do {
             let pendingTx = try await coordinator.synchronizer.sendToAddress(
                 // swiftlint:disable:next force_unwrapping
                 spendingKey: self.coordinator.spendingKeys!.first!,
                 zatoshi: Zatoshi(20000),
-                toAddress: self.testRecipientAddress,
-                memo: "this is a test",
+                toAddress: try Recipient(testRecipientAddress, network: self.network.networkType),
+                memo: try Memo(string: "this is a test"),
                 from: 0)
             pendingEntity = pendingTx
             sendExpectation.fulfill()
         } catch {
             self.handleError(error)
         }
->>>>>>> 28985a4e
         
         wait(for: [sendExpectation], timeout: 11)
         
