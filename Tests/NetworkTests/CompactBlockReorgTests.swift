//
//  CompactBlockReorgTests.swift
//  ZcashLightClientKit-Unit-Tests
//
//  Created by Francisco Gindre on 11/13/19.
//
//  Copyright © 2019 Electric Coin Company. All rights reserved.

import Combine
import XCTest
@testable import TestUtils
@testable import ZcashLightClientKit

class CompactBlockReorgTests: XCTestCase {
    var processorConfig: CompactBlockProcessor.Configuration!
    let testFileManager = FileManager()
    var cancellables: [AnyCancellable] = []
    var processorEventHandler: CompactBlockProcessorEventHandler! = CompactBlockProcessorEventHandler()
    var rustBackend: ZcashRustBackendWelding!
    var rustBackendMockHelper: RustBackendMockHelper!
    var processor: CompactBlockProcessor!
    var syncStartedExpect: XCTestExpectation!
    var updatedNotificationExpectation: XCTestExpectation!
    var stopNotificationExpectation: XCTestExpectation!
    var finishedNotificationExpectation: XCTestExpectation!
    var reorgNotificationExpectation: XCTestExpectation!
    let network = ZcashNetworkBuilder.network(for: .testnet)
    let mockLatestHeight = ZcashNetworkBuilder.network(for: .testnet).constants.saplingActivationHeight + 2000
    var testTempDirectory: URL!

    override func setUp() async throws {
        try await super.setUp()
        logger = OSLogger(logLevel: .debug)
        testTempDirectory = Environment.uniqueTestTempDirectory

        try self.testFileManager.createDirectory(at: testTempDirectory, withIntermediateDirectories: false)

        let pathProvider = DefaultResourceProvider(network: network)
        processorConfig = CompactBlockProcessor.Configuration(
            alias: .default,
            fsBlockCacheRoot: testTempDirectory,
            dataDb: pathProvider.dataDbURL,
            spendParamsURL: pathProvider.spendParamsURL,
            outputParamsURL: pathProvider.outputParamsURL,
            saplingParamsSourceURL: SaplingParamsSourceURL.tests,
            walletBirthdayProvider: { ZcashNetworkBuilder.network(for: .testnet).constants.saplingActivationHeight },
            network: ZcashNetworkBuilder.network(for: .testnet)
        )

        await InternalSyncProgress(
            alias: .default,
            storage: UserDefaults.standard,
            logger: logger
        ).rewind(to: 0)

        let liveService = LightWalletServiceFactory(endpoint: LightWalletEndpointBuilder.eccTestnet).make()
        let service = MockLightWalletService(
            latestBlockHeight: mockLatestHeight,
            service: liveService
        )

        rustBackend = ZcashRustBackend.makeForTests(
            dbData: processorConfig.dataDb,
            fsBlockDbRoot: processorConfig.fsBlockCacheRoot,
            networkType: network.networkType
        )

        let branchID = try rustBackend.consensusBranchIdFor(height: Int32(mockLatestHeight))
        service.mockLightDInfo = LightdInfo.with { info in
            info.blockHeight = UInt64(mockLatestHeight)
            info.branch = "asdf"
            info.buildDate = "today"
            info.buildUser = "testUser"
            info.chainName = "test"
            info.consensusBranchID = branchID.toString()
            info.estimatedHeight = UInt64(mockLatestHeight)
            info.saplingActivationHeight = UInt64(network.constants.saplingActivationHeight)
        }

        let realCache = FSCompactBlockRepository(
            fsBlockDbRoot: processorConfig.fsBlockCacheRoot,
            metadataStore: FSMetadataStore.live(
                fsBlockDbRoot: processorConfig.fsBlockCacheRoot,
                rustBackend: rustBackend,
                logger: logger
            ),
            blockDescriptor: .live,
            contentProvider: DirectoryListingProviders.defaultSorted,
            logger: logger
        )

        try await realCache.create()

        let initResult = try await rustBackend.initDataDb(seed: nil)
        guard case .success = initResult else {
            XCTFail("initDataDb failed. Expected Success but got .seedRequired")
            return
        }

        rustBackendMockHelper = await RustBackendMockHelper(
            rustBackend: rustBackend,
            mockValidateCombinedChainFailAfterAttempts: 3,
            mockValidateCombinedChainKeepFailing: false,
            mockValidateCombinedChainFailureError: .rustValidateCombinedChainInvalidChain(Int32(network.constants.saplingActivationHeight + 320))
<<<<<<< HEAD
=======
        )

        let transactionRepository = MockTransactionRepository(
            unminedCount: 0,
            receivedCount: 0,
            sentCount: 0,
            scannedHeight: 0,
            network: network
>>>>>>> 0ec25978
        )

        processor = CompactBlockProcessor(
            service: service,
            storage: realCache,
            rustBackend: rustBackendMockHelper.rustBackendMock,
            config: processorConfig,
            metrics: SDKMetrics(),
            logger: logger,
            latestBlocksDataProvider: LatestBlocksDataProviderImpl(service: service, transactionRepository: transactionRepository)
        )
        
        syncStartedExpect = XCTestExpectation(description: "\(self.description) syncStartedExpect")
        stopNotificationExpectation = XCTestExpectation(description: "\(self.description) stopNotificationExpectation")
        updatedNotificationExpectation = XCTestExpectation(description: "\(self.description) updatedNotificationExpectation")
        finishedNotificationExpectation = XCTestExpectation(description: "\(self.description) finishedNotificationExpectation")
        reorgNotificationExpectation = XCTestExpectation(description: "\(self.description) reorgNotificationExpectation")

        let eventClosure: CompactBlockProcessor.EventClosure = { [weak self] event in
            switch event {
            case .failed: self?.processorFailed(event: event)
            case .handledReorg: self?.processorHandledReorg(event: event)
            default: break
            }
        }

        await self.processor.updateEventClosure(identifier: "tests", closure: eventClosure)
    }

    override func tearDown() async throws {
        try await super.tearDown()
        await self.processor.stop()
        try! FileManager.default.removeItem(at: processorConfig.fsBlockCacheRoot)
        try? FileManager.default.removeItem(at: processorConfig.dataDb)
        cancellables = []
        processorEventHandler = nil
        processor = nil
        rustBackend = nil
        rustBackendMockHelper = nil
    }
    
    func processorHandledReorg(event: CompactBlockProcessor.Event) {
        if case let .handledReorg(reorg, rewind) = event {
            XCTAssertTrue( reorg == 0 || reorg > self.network.constants.saplingActivationHeight)
            XCTAssertTrue( rewind == 0 || rewind > self.network.constants.saplingActivationHeight)
            XCTAssertTrue( rewind <= reorg )
            reorgNotificationExpectation.fulfill()
        } else {
            XCTFail("CompactBlockProcessor reorg notification is malformed")
        }
    }
    
    func processorFailed(event: CompactBlockProcessor.Event) {
        if case let .failed(error) = event {
            XCTFail("CompactBlockProcessor failed with Error: \(error)")
        } else {
            XCTFail("CompactBlockProcessor failed")
        }
    }
    
    private func startProcessing() async {
        XCTAssertNotNil(processor)

        let expectations: [CompactBlockProcessorEventHandler.EventIdentifier: XCTestExpectation] = [
            .startedSyncing: syncStartedExpect,
            .stopped: stopNotificationExpectation,
            .progressUpdated: updatedNotificationExpectation,
            .finished: finishedNotificationExpectation,
            .handleReorg: reorgNotificationExpectation
        ]

        await processorEventHandler.subscribe(to: processor, expectations: expectations)
        await processor.start()
    }
    
    func testNotifiesReorg() async {
        await startProcessing()

        wait(
            for: [
                syncStartedExpect,
                reorgNotificationExpectation,
                finishedNotificationExpectation
            ],
            timeout: 300,
            enforceOrder: true
        )
    }
    
    private func expectedBatches(currentHeight: BlockHeight, targetHeight: BlockHeight, batchSize: Int) -> Int {
        (abs(currentHeight - targetHeight) / batchSize)
    }
}<|MERGE_RESOLUTION|>--- conflicted
+++ resolved
@@ -102,8 +102,6 @@
             mockValidateCombinedChainFailAfterAttempts: 3,
             mockValidateCombinedChainKeepFailing: false,
             mockValidateCombinedChainFailureError: .rustValidateCombinedChainInvalidChain(Int32(network.constants.saplingActivationHeight + 320))
-<<<<<<< HEAD
-=======
         )
 
         let transactionRepository = MockTransactionRepository(
@@ -112,7 +110,6 @@
             sentCount: 0,
             scannedHeight: 0,
             network: network
->>>>>>> 0ec25978
         )
 
         processor = CompactBlockProcessor(
