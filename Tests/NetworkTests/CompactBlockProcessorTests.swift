--- conflicted
+++ resolved
@@ -119,16 +119,10 @@
             XCTFail("shouldn't fail")
         }
     }
-<<<<<<< HEAD
 
     // FIXME: disabled see https://github.com/zcash/ZcashLightClientKit/issues/590
-    func testStartNotifiesSuscriptors() {
-        startProcessing()
-=======
-    
     func testStartNotifiesSuscriptors() async {
         await startProcessing()
->>>>>>> 7fd64f3a
    
         wait(
             for: [
@@ -141,14 +135,9 @@
             enforceOrder: false
         )
     }
-<<<<<<< HEAD
 
     // FIXME: disabled see https://github.com/zcash/ZcashLightClientKit/issues/590
-    func testProgressNotifications() {
-=======
-    
     func testProgressNotifications() async {
->>>>>>> 7fd64f3a
         let expectedUpdates = expectedBatches(
             currentHeight: processorConfig.walletBirthday,
             targetHeight: mockLatestHeight,
