--- conflicted
+++ resolved
@@ -1,4 +1,3 @@
-<<<<<<< HEAD
 # 0.17.0-alpha.2
 - [#579] Fix database lock
 - [#592] Fix various tests and deleted some that are not useful anymore
@@ -78,7 +77,6 @@
 
 
 
-=======
 # 0.16-13-beta
 - [#597] SDK does not build with SQLite 0.14
 # 0.16.12-beta
@@ -107,7 +105,6 @@
 Sources/ZcashLightClientKit/Resources/checkpoints/mainnet/1827500.json
 Sources/ZcashLightClientKit/Resources/checkpoints/mainnet/1830000.json
 ````
->>>>>>> 7fd64f3a
 # 0.16.10-beta
 - [#532] [0.16.x-beta] Download does not stop correctly
 
