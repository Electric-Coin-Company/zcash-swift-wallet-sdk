--- conflicted
+++ resolved
@@ -33,15 +33,10 @@
     override func viewDidLoad() {
         super.viewDidLoad()
         synchronizer = AppDelegate.shared.sharedSynchronizer
-<<<<<<< HEAD
-        // swiftlint:disable:next force_try
-        _ = try! synchronizer.prepare(with: DemoAppConfig.seed)
-=======
         Task { @MainActor in
             // swiftlint:disable:next force_try
             try! await synchronizer.prepare()
         }
->>>>>>> 7fd64f3a
         let tapRecognizer = UITapGestureRecognizer(target: self, action: #selector(viewTapped(_:)))
         self.view.addGestureRecognizer(tapRecognizer)
         setUp()
@@ -58,13 +53,6 @@
                 fail(error)
             }
         }
-    }
-
-    override func viewDidDisappear(_ animated: Bool) {
-        super.viewDidDisappear(animated)
-
-        // swiftlint:disable:next force_try
-        try! synchronizer.stop() // Fail on purpose if this throws.
     }
     
     @objc func viewTapped(_ recognizer: UITapGestureRecognizer) {
