--- conflicted
+++ resolved
@@ -74,11 +74,7 @@
 DEPENDENCIES:
   - gRPC-Swift (= 1.0.0-alpha.19)
   - KRProgressHUD
-<<<<<<< HEAD
-  - MnemonicKit (from `https://github.com/pacu/MnemonicKit.git`, commit `49ab6726fe8a15e1e615942b0b42a0cd83308090`)
-=======
   - MnemonicSwift
->>>>>>> 14ed1c21
   - NotificationBubbles
   - PaginatedTableView
   - ZcashLightClientKit (from `../../`)
@@ -114,23 +110,9 @@
     - SwiftProtobuf
 
 EXTERNAL SOURCES:
-<<<<<<< HEAD
-  MnemonicKit:
-    :commit: 49ab6726fe8a15e1e615942b0b42a0cd83308090
-    :git: https://github.com/pacu/MnemonicKit.git
   ZcashLightClientKit:
     :path: "../../"
 
-CHECKOUT OPTIONS:
-  MnemonicKit:
-    :commit: 49ab6726fe8a15e1e615942b0b42a0cd83308090
-    :git: https://github.com/pacu/MnemonicKit.git
-
-=======
-  ZcashLightClientKit:
-    :path: "../../"
-
->>>>>>> 14ed1c21
 SPEC CHECKSUMS:
   CGRPCZlib: befd9b92013c647f18aa9b7d9e9231d52e1ced1b
   CNIOAtomics: fc22c21538d19cd55cce438146ce0388684601b4
@@ -160,12 +142,6 @@
   SwiftProtobuf: 4ef85479c18ca85b5482b343df9c319c62bda699
   ZcashLightClientKit: 6a7a724d5c249bc15983327157fe5ade6600dbcb
 
-<<<<<<< HEAD
-PODFILE CHECKSUM: 4d581b852dd79d74135c22bf1337b5b02f9b54e9
-
-COCOAPODS: 1.8.4
-=======
 PODFILE CHECKSUM: 712888df93841f6c9ab12b3b6db3edf7c2cac776
 
-COCOAPODS: 1.9.3
->>>>>>> 14ed1c21
+COCOAPODS: 1.9.3